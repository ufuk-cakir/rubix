{
 "cells": [
  {
   "cell_type": "code",
   "execution_count": 1,
   "metadata": {},
   "outputs": [
    {
     "name": "stderr",
     "output_type": "stream",
     "text": [
      "2024-06-04 21:49:34,153 - rubix - INFO - \n",
      "   ___  __  _____  _____  __\n",
      "  / _ \\/ / / / _ )/  _/ |/_/\n",
      " / , _/ /_/ / _  |/ /_>  <  \n",
      "/_/|_|\\____/____/___/_/|_|  \n",
      "                            \n",
      "\n",
      "2024-06-04 21:49:34,154 - rubix - INFO - Rubix version: 0.0.1.post55+g93a544d\n",
      "/home/ufuk/Dokumente/Research/Masterarbeit/rubix/rubix/telescope/factory.py:21: UserWarning: No telescope config provided, using default stored in /home/ufuk/Dokumente/Research/Masterarbeit/rubix/rubix/telescope/telescopes.yaml\n",
      "  warnings.warn(\n",
      "2024-06-04 21:49:34,547 - rubix - INFO - Getting rubix data...\n",
      "2024-06-04 21:49:34,547 - rubix - INFO - Rubix galaxy file already exists, skipping conversion\n",
      "2024-06-04 21:49:36,486 - rubix - WARNING - The Subset value is set in config. Using only subset of size 1000\n",
      "2024-06-04 21:49:36,490 - rubix - INFO - Data loaded with 1000 particles.\n",
      "2024-06-04 21:49:36,491 - rubix - DEBUG - Data Shape: {'coords': (1000, 3), 'velocities': (1000, 3), 'metallicity': (1000,), 'mass': (1000,), 'age': (1000,)}\n",
      "2024-06-04 21:49:36,491 - rubix - INFO - Setting up the pipeline...\n",
      "2024-06-04 21:49:36,492 - rubix - DEBUG - Pipeline Configuration: {'Transformers': {'rotate_galaxy': {'name': 'rotate_galaxy', 'depends_on': None, 'args': [], 'kwargs': {'type': 'face-on'}}, 'spaxel_assignment': {'name': 'spaxel_assignment', 'depends_on': 'rotate_galaxy', 'args': [], 'kwargs': {}}, 'reshape_data': {'name': 'reshape_data', 'depends_on': 'spaxel_assignment', 'args': [], 'kwargs': {}}, 'calculate_spectra': {'name': 'calculate_spectra', 'depends_on': 'reshape_data', 'args': [], 'kwargs': {}}, 'scale_spectrum_by_mass': {'name': 'scale_spectrum_by_mass', 'depends_on': 'calculate_spectra', 'args': [], 'kwargs': {}}, 'doppler_shift_and_resampling': {'name': 'doppler_shift_and_resampling', 'depends_on': 'scale_spectrum_by_mass', 'args': [], 'kwargs': {}}, 'calculate_datacube': {'name': 'calculate_datacube', 'depends_on': 'doppler_shift_and_resampling', 'args': [], 'kwargs': {}}, 'convolve_psf': {'name': 'convolve_psf', 'depends_on': 'calculate_datacube', 'args': [], 'kwargs': {}}, 'convolve_lsf': {'name': 'convolve_lsf', 'depends_on': 'convolve_psf', 'args': [], 'kwargs': {}}}}\n",
      "/home/ufuk/Dokumente/Research/Masterarbeit/rubix/rubix/telescope/factory.py:21: UserWarning: No telescope config provided, using default stored in /home/ufuk/Dokumente/Research/Masterarbeit/rubix/rubix/telescope/telescopes.yaml\n",
      "  warnings.warn(\n",
      "2024-06-04 21:49:36,786 - rubix - DEBUG - Method not defined, using default method: cubic\n",
      "/home/ufuk/Dokumente/Research/Masterarbeit/rubix/rubix/telescope/factory.py:21: UserWarning: No telescope config provided, using default stored in /home/ufuk/Dokumente/Research/Masterarbeit/rubix/rubix/telescope/telescopes.yaml\n",
      "  warnings.warn(\n",
      "2024-06-04 21:49:36,826 - rubix - DEBUG - SSP Wave: (842,)\n",
      "2024-06-04 21:49:37,078 - rubix - INFO - Assembling the pipeline...\n",
      "2024-06-04 21:49:37,079 - rubix - INFO - Compiling the expressions...\n",
      "2024-06-04 21:49:37,079 - rubix - INFO - Running the pipeline on the input data...\n",
      "2024-06-04 21:49:37,109 - rubix - INFO - Calculating IFU cube...\n",
      "2024-06-04 21:49:37,110 - rubix - DEBUG - Input shapes: Metallicity: (1, 1000), Age: (1, 1000)\n"
     ]
    },
    {
     "name": "stdout",
     "output_type": "stream",
     "text": [
      "rotating galaxy:  face-on\n"
     ]
    },
    {
     "name": "stderr",
     "output_type": "stream",
     "text": [
      "2024-06-04 21:49:37,425 - rubix - DEBUG - Calculation Finished! Spectra shape: (1, 1000, 842)\n",
      "2024-06-04 21:49:37,425 - rubix - INFO - Scaling Spectra by Mass...\n",
      "2024-06-04 21:49:37,431 - rubix - DEBUG - Doppler Shifted SSP Wave: (1, 1000, 842)\n",
      "2024-06-04 21:49:37,432 - rubix - DEBUG - Telescope Wave Seq: (3721,)\n",
      "2024-06-04 21:49:37,518 - rubix - INFO - Calculating Data Cube...\n",
      "2024-06-04 21:49:37,522 - rubix - DEBUG - Datacube Shape: (25, 25, 3721)\n",
      "2024-06-04 21:49:37,525 - rubix - INFO - Convolving with LSF...\n",
      "2024-06-04 21:49:38.358776: E external/xla/xla/stream_executor/cuda/cuda_blas.cc:202] failed to create cublas handle: the resource allocation failed\n",
      "2024-06-04 21:49:38.358811: E external/xla/xla/stream_executor/cuda/cuda_blas.cc:205] Failure to initialize cublas may be due to OOM (cublas needs some free memory when you initialize it, and your deep-learning framework may have preallocated more than its fair share), or may be because this binary was not built with support for the GPU in your machine.\n",
      "2024-06-04 21:49:40.638628: E external/xla/xla/stream_executor/cuda/cuda_blas.cc:202] failed to create cublas handle: the resource allocation failed\n",
      "2024-06-04 21:49:40.638657: E external/xla/xla/stream_executor/cuda/cuda_blas.cc:205] Failure to initialize cublas may be due to OOM (cublas needs some free memory when you initialize it, and your deep-learning framework may have preallocated more than its fair share), or may be because this binary was not built with support for the GPU in your machine.\n",
      "2024-06-04 21:49:41.654037: E external/xla/xla/stream_executor/cuda/cuda_blas.cc:202] failed to create cublas handle: the resource allocation failed\n",
      "2024-06-04 21:49:41.654068: E external/xla/xla/stream_executor/cuda/cuda_blas.cc:205] Failure to initialize cublas may be due to OOM (cublas needs some free memory when you initialize it, and your deep-learning framework may have preallocated more than its fair share), or may be because this binary was not built with support for the GPU in your machine.\n"
     ]
    },
    {
     "ename": "XlaRuntimeError",
     "evalue": "INTERNAL: No BLAS support for stream",
     "output_type": "error",
     "traceback": [
      "\u001b[0;31m---------------------------------------------------------------------------\u001b[0m",
      "\u001b[0;31mXlaRuntimeError\u001b[0m                           Traceback (most recent call last)",
      "Cell \u001b[0;32mIn[1], line 60\u001b[0m\n\u001b[1;32m      4\u001b[0m config \u001b[38;5;241m=\u001b[39m {\n\u001b[1;32m      5\u001b[0m     \u001b[38;5;124m\"\u001b[39m\u001b[38;5;124mpipeline\u001b[39m\u001b[38;5;124m\"\u001b[39m:{\u001b[38;5;124m\"\u001b[39m\u001b[38;5;124mname\u001b[39m\u001b[38;5;124m\"\u001b[39m: \u001b[38;5;124m\"\u001b[39m\u001b[38;5;124mcalc_ifu\u001b[39m\u001b[38;5;124m\"\u001b[39m},\n\u001b[1;32m      6\u001b[0m     \n\u001b[0;32m   (...)\u001b[0m\n\u001b[1;32m     55\u001b[0m     },        \n\u001b[1;32m     56\u001b[0m }\n\u001b[1;32m     58\u001b[0m pipe \u001b[38;5;241m=\u001b[39m RubixPipeline(config)\n\u001b[0;32m---> 60\u001b[0m data\u001b[38;5;241m=\u001b[39m \u001b[43mpipe\u001b[49m\u001b[38;5;241;43m.\u001b[39;49m\u001b[43mrun\u001b[49m\u001b[43m(\u001b[49m\u001b[43m)\u001b[49m\n",
      "File \u001b[0;32m~/Dokumente/Research/Masterarbeit/rubix/rubix/core/pipeline.py:171\u001b[0m, in \u001b[0;36mRubixPipeline.run\u001b[0;34m(self)\u001b[0m\n\u001b[1;32m    169\u001b[0m \u001b[38;5;66;03m# Running the pipeline\u001b[39;00m\n\u001b[1;32m    170\u001b[0m \u001b[38;5;28mself\u001b[39m\u001b[38;5;241m.\u001b[39mlogger\u001b[38;5;241m.\u001b[39minfo(\u001b[38;5;124m\"\u001b[39m\u001b[38;5;124mRunning the pipeline on the input data...\u001b[39m\u001b[38;5;124m\"\u001b[39m)\n\u001b[0;32m--> 171\u001b[0m output \u001b[38;5;241m=\u001b[39m \u001b[38;5;28;43mself\u001b[39;49m\u001b[38;5;241;43m.\u001b[39;49m\u001b[43mfunc\u001b[49m\u001b[43m(\u001b[49m\u001b[38;5;28;43mself\u001b[39;49m\u001b[38;5;241;43m.\u001b[39;49m\u001b[43mdata\u001b[49m\u001b[43m)\u001b[49m\n\u001b[1;32m    173\u001b[0m jax\u001b[38;5;241m.\u001b[39mblock_until_ready(output)\n\u001b[1;32m    174\u001b[0m time_end \u001b[38;5;241m=\u001b[39m time\u001b[38;5;241m.\u001b[39mtime()\n",
      "    \u001b[0;31m[... skipping hidden 15 frame]\u001b[0m\n",
      "File \u001b[0;32m~/miniforge3/envs/rubix/lib/python3.11/site-packages/jax/_src/compiler.py:238\u001b[0m, in \u001b[0;36mbackend_compile\u001b[0;34m(backend, module, options, host_callbacks)\u001b[0m\n\u001b[1;32m    233\u001b[0m   \u001b[38;5;28;01mreturn\u001b[39;00m backend\u001b[38;5;241m.\u001b[39mcompile(built_c, compile_options\u001b[38;5;241m=\u001b[39moptions,\n\u001b[1;32m    234\u001b[0m                          host_callbacks\u001b[38;5;241m=\u001b[39mhost_callbacks)\n\u001b[1;32m    235\u001b[0m \u001b[38;5;66;03m# Some backends don't have `host_callbacks` option yet\u001b[39;00m\n\u001b[1;32m    236\u001b[0m \u001b[38;5;66;03m# TODO(sharadmv): remove this fallback when all backends allow `compile`\u001b[39;00m\n\u001b[1;32m    237\u001b[0m \u001b[38;5;66;03m# to take in `host_callbacks`\u001b[39;00m\n\u001b[0;32m--> 238\u001b[0m \u001b[38;5;28;01mreturn\u001b[39;00m \u001b[43mbackend\u001b[49m\u001b[38;5;241;43m.\u001b[39;49m\u001b[43mcompile\u001b[49m\u001b[43m(\u001b[49m\u001b[43mbuilt_c\u001b[49m\u001b[43m,\u001b[49m\u001b[43m \u001b[49m\u001b[43mcompile_options\u001b[49m\u001b[38;5;241;43m=\u001b[39;49m\u001b[43moptions\u001b[49m\u001b[43m)\u001b[49m\n",
      "\u001b[0;31mXlaRuntimeError\u001b[0m: INTERNAL: No BLAS support for stream"
     ]
    }
   ],
   "source": [
    "#NBVAL_SKIP\n",
    "import matplotlib.pyplot as plt\n",
    "from rubix.core.pipeline import RubixPipeline \n",
    "import os\n",
    "config = {\n",
    "    \"pipeline\":{\"name\": \"calc_ifu\"},\n",
    "    \n",
    "    \"logger\": {\n",
    "        \"log_level\": \"DEBUG\",\n",
    "        \"log_file_path\": None,\n",
    "        \"format\": \"%(asctime)s - %(name)s - %(levelname)s - %(message)s\",\n",
    "    },\n",
    "    \"data\": {\n",
    "        \"name\": \"IllustrisAPI\",\n",
    "        \"args\": {\n",
    "            \"api_key\": os.environ.get(\"ILLUSTRIS_API_KEY\"),\n",
    "            \"particle_type\": [\"stars\"],\n",
    "            \"simulation\": \"TNG50-1\",\n",
    "            \"snapshot\": 99,\n",
    "            \"save_data_path\": \"data\",\n",
    "        },\n",
    "        \n",
    "        \"load_galaxy_args\": {\n",
    "        \"id\": 14,\n",
    "        \"reuse\": True,\n",
    "        },\n",
    "        \n",
    "        \"subset\": {\n",
    "            \"use_subset\": True,\n",
    "            \"subset_size\": 100,\n",
    "        },\n",
    "    },\n",
    "    \"simulation\": {\n",
    "        \"name\": \"IllustrisTNG\",\n",
    "        \"args\": {\n",
    "            \"path\": \"data/galaxy-id-14.hdf5\",\n",
    "        },\n",
    "    \n",
    "    },\n",
    "    \"output_path\": \"output\",\n",
    "\n",
    "    \"telescope\":\n",
    "        {\"name\": \"MUSE\",\n",
    "         \"psf\": {\"name\": \"gaussian\", \"size\": 5, \"sigma\": 0.6},\n",
<<<<<<< HEAD
    "         \"lsf\": {\"sigma\": 0.5},\n",
    "         \"noise\": {\"signal_to_noise\": 1,\"noise_distribution\": \"normal\"},},\n",
=======
    "         \"lsf\": {\"sigma\": 0.5}},\n",
>>>>>>> a6da9e39
    "    \"cosmology\":\n",
    "        {\"name\": \"PLANCK15\"},\n",
    "        \n",
    "    \"galaxy\":\n",
    "        {\"dist_z\": 0.1,\n",
    "         \"rotation\": {\"type\": \"edge-on\"},\n",
    "        },\n",
    "        \n",
    "    \"ssp\": {\n",
    "        \"template\": {\n",
    "            \"name\": \"BruzualCharlot2003\"\n",
    "        },\n",
    "    },        \n",
    "}\n",
    "\n",
    "pipe = RubixPipeline(config)\n",
    "\n",
    "data= pipe.run()\n",
    "\n",
    "datacube = data[\"datacube\"]\n",
    "img = datacube.sum(axis=2)\n",
    "plt.imshow(img, origin=\"lower\")"
   ]
  },
  {
   "cell_type": "code",
   "execution_count": null,
   "metadata": {},
   "outputs": [],
   "source": [
    "#NBVAL_SKIP\n",
    "wave = pipe.telescope.wave_seq\n",
    "spectra = data[\"spectra\"] # Spectra of all stars\n",
    "print(spectra.shape)\n",
    "\n",
    "plt.plot(wave, spectra[0,3]) \n"
   ]
  },
  {
   "cell_type": "markdown",
   "metadata": {},
   "source": [
    "Some of the spectra may be zero, this happens if the metallicity or age values are outside the range of the SSP model. This is currently the expected behavior"
   ]
  },
  {
   "cell_type": "code",
   "execution_count": null,
   "metadata": {},
   "outputs": [],
   "source": [
    "#NBVAL_SKIP\n",
    "import jax \n",
    "import jax.numpy as jnp\n",
    "# Create a function to calculate a single IFU cube\n",
    "def calculate_ifu_cube(stars_spectra, pixel_indices):\n",
    "    # Create an IFU cube of shape (25*25, 842)\n",
    "    #ifu_cube = jnp.zeros((25 * 25, 842))\n",
    "    \n",
    "    # Use jax.ops.segment_sum to sum the spectra into the IFU cube based on pixel indices\n",
    "    ifu_cube = jax.ops.segment_sum(stars_spectra, pixel_indices, num_segments=25*25)\n",
    "    \n",
    "    # Reshape the IFU cube to the desired shape (25, 25, 842)\n",
    "    ifu_cube = ifu_cube.reshape((25, 25, 3721))\n",
    "    \n",
    "    return ifu_cube\n",
    "\n",
    "spectra = data[\"spectra\"]\n",
    "assignments = data[\"pixel_assignment\"]\n",
    "\n",
    "# Calculate 4 individual IFU cubes\n",
    "ifu_cubes = jax.vmap(calculate_ifu_cube)(spectra, assignments)\n",
    "\n",
    "# Sum the 4 IFU cubes\n",
    "final_ifu_cube = jnp.sum(ifu_cubes, axis=0)\n",
    "final_ifu_cube.shape"
   ]
  },
  {
   "cell_type": "code",
   "execution_count": null,
   "metadata": {},
   "outputs": [],
   "source": [
    "#NBVAL_SKIP\n",
    "wavelengths = pipe.telescope.wave_seq\n",
    "\n",
    "# get the indices of the visible wavelengths of 4000-8000 Angstroms\n",
    "\n",
    "visible_indices = jnp.where((wavelengths >= 4000) & (wavelengths <= 8000))\n",
    "\n"
   ]
  },
  {
   "cell_type": "code",
   "execution_count": null,
   "metadata": {},
   "outputs": [],
   "source": [
    "#NBVAL_SKIP\n",
    "wavelengths"
   ]
  },
  {
   "cell_type": "code",
   "execution_count": null,
   "metadata": {},
   "outputs": [],
   "source": [
    "#NBVAL_SKIP\n",
    "spectra[0,7]"
   ]
  },
  {
   "cell_type": "code",
   "execution_count": null,
   "metadata": {},
   "outputs": [],
   "source": [
    "#NBVAL_SKIP\n",
    "# plot example spectrum\n",
    "import matplotlib.pyplot as plt\n",
    "\n",
    "spec = final_ifu_cube[12, 12]\n",
    "\n",
    "plt.plot(wavelengths[visible_indices], spec[visible_indices])\n",
    "plt.yscale(\"log\")"
   ]
  },
  {
   "cell_type": "code",
   "execution_count": null,
   "metadata": {},
   "outputs": [],
   "source": [
    "#NBVAL_SKIP\n",
    "# get the spectra of the visible wavelengths from the ifu cube\n",
    "visible_spectra = final_ifu_cube[:, :, visible_indices[0]]\n",
    "visible_spectra.shape"
   ]
  },
  {
   "cell_type": "code",
   "execution_count": null,
   "metadata": {},
   "outputs": [],
   "source": [
    "#NBVAL_SKIP\n",
    "# Sum up all spectra to create an image\n",
    "image = jnp.sum(visible_spectra, axis = 2)\n",
    "plt.imshow(image, origin=\"lower\", cmap=\"inferno\")\n",
    "plt.colorbar()"
   ]
  }
 ],
 "metadata": {
  "kernelspec": {
   "display_name": "rubix",
   "language": "python",
   "name": "python3"
  },
  "language_info": {
   "codemirror_mode": {
    "name": "ipython",
    "version": 3
   },
   "file_extension": ".py",
   "mimetype": "text/x-python",
   "name": "python",
   "nbconvert_exporter": "python",
   "pygments_lexer": "ipython3",
   "version": "3.11.8"
  }
 },
 "nbformat": 4,
 "nbformat_minor": 2
}<|MERGE_RESOLUTION|>--- conflicted
+++ resolved
@@ -125,12 +125,8 @@
     "    \"telescope\":\n",
     "        {\"name\": \"MUSE\",\n",
     "         \"psf\": {\"name\": \"gaussian\", \"size\": 5, \"sigma\": 0.6},\n",
-<<<<<<< HEAD
     "         \"lsf\": {\"sigma\": 0.5},\n",
     "         \"noise\": {\"signal_to_noise\": 1,\"noise_distribution\": \"normal\"},},\n",
-=======
-    "         \"lsf\": {\"sigma\": 0.5}},\n",
->>>>>>> a6da9e39
     "    \"cosmology\":\n",
     "        {\"name\": \"PLANCK15\"},\n",
     "        \n",

from unittest.mock import MagicMock, Mock, patch, call
import pytest

import jax
import jax.numpy as jnp
from rubix.core.data import (
    convert_to_rubix,
    prepare_input,
    reshape_array,
    get_rubix_data,
    get_reshape_data,
)

# Mock configuration for tests
config_dict = {
    "data": {
        "name": "IllustrisAPI",
        "args": {"api_key": "your_api_key", "particle_type": ["stars"]},
        "load_galaxy_args": {"snapshot": "latest"},
    },
    "galaxy": {"dist_z": 0.1, "rotation": {"type": "face-on"}},
    "output_path": "/path/to/output",
    "logger": {"log_level": "DEBUG", "log_file_path": None},
}

config_path = "path/to/config.yaml"


class RubixData:
    def __init__(self, galaxy, stars, gas):
        self.galaxy = galaxy
        self.stars = stars
        self.gas = gas


class Galaxy:
    def __init__(self):
        self.redshift = None
        self.center = None
        self.halfmassrad_stars = None


class StarsData:
    def __init__(self):
        self.coords = None
        self.velocity = None
        self.metallicity = None
        self.mass = None
        self.age = None


class GasData:
    def __init__(self):
        self.coords = None
        self.velocity = None
        self.mass = None
        self.density = None
        self.internal_energy = None
        self.metallicity = None
        self.sfr = None
        self.electron_abundance = None


# Test convert_to_rubix function
@patch("rubix.core.data.read_yaml")
@patch("rubix.core.data.get_logger")
@patch("rubix.core.data.get_input_handler")
@patch("rubix.core.data.IllustrisAPI")
def test_convert_to_rubix(
    mock_illustris_api, mock_input_handler, mock_logger, mock_read_yaml
):
    mock_read_yaml.return_value = config_dict
    mock_logger.return_value = MagicMock()
    mock_input_handler.return_value = MagicMock()
    mock_input_handler.return_value.to_rubix.return_value = None
    mock_illustris_api.return_value = MagicMock()
    mock_illustris_api.return_value.load_galaxy.return_value = None

    output_path = convert_to_rubix(config_path)
    assert output_path == config_dict["output_path"]
    mock_read_yaml.assert_called_once_with(config_path)
    mock_logger.assert_called_once()
    mock_input_handler.assert_called_once()
    mock_illustris_api.assert_called_once()


def test_rubix_file_already_exists():
    # Mock configuration for the test
    config = {
        "output_path": "/fake/path",
        "data": {"name": "IllustrisAPI", "args": {}, "load_galaxy_args": {}},
    }

    # Create a mock logger that does nothing
    mock_logger = Mock()

    with patch("rubix.core.data.os.path.exists", return_value=True) as mock_exists:
        with patch(
            "rubix.core.data.get_logger", return_value=mock_logger
        ) as mock_get_logger:
            # Call the function under test
            result = convert_to_rubix(config)

            # Check that the file existence check was performed correctly
            mock_exists.assert_called_once_with("/fake/path/rubix_galaxy.h5")

            # Check that the logger was created
            mock_get_logger.assert_called_once_with(None)

            # Ensure the function logs the right message and skips conversion
            mock_logger.info.assert_called_with(
                "Rubix galaxy file already exists, skipping conversion"
            )

            # Verify that the function returns the expected path without performing further actions
            assert (
                result == "/fake/path"
            ), "Function should return the output path when file exists"


@patch("rubix.core.data.os.path.join")
@patch("rubix.core.data.center_particles")
def test_prepare_input(mock_center_particles, mock_path_join):
    mock_path_join.return_value = "/path/to/output/rubix_galaxy.h5"
    particle_data = {
        "particle_data": {
            "stars": {
                "coords": [[1, 2, 3]],
                "velocity": [[4, 5, 6]],
                "metallicity": [0.1],
                "mass": [1000],
                "age": [4.5],
            },
        },
        "subhalo_center": [0, 0, 0],
        "subhalo_halfmassrad_stars": 1,
        "redshift": 0.1,
    }
    units = {
        "galaxy": {"center": "kpc", "halfmassrad_stars": "kpc", "redshift": ""},
        "stars": {"mass": "Msun"},
    }
    mock_load_galaxy_data = (particle_data, units)
    with patch("rubix.core.data.load_galaxy_data", return_value=mock_load_galaxy_data):
        # mock_center_particles.return_value = ([[1, 2, 3]], [[4, 5, 6]])
        mock_center_particles.return_value = RubixData(Galaxy(), StarsData(), GasData())
        mock_center_particles.return_value.stars.coords = [[1, 2, 3]]
        mock_center_particles.return_value.stars.velocity = [[4, 5, 6]]
        mock_center_particles.return_value.stars.metallicity = [0.1]
        mock_center_particles.return_value.stars.mass = [1000]
        mock_center_particles.return_value.stars.age = [4.5]
        mock_center_particles.return_value.galaxy.halfmassrad_stars = 1

        rubixdata = prepare_input(config_dict)

        assert rubixdata.stars.coords == [[1, 2, 3]]
        assert rubixdata.stars.velocity == [[4, 5, 6]]
        assert rubixdata.stars.metallicity == [0.1]
        assert rubixdata.stars.mass == [1000]
        assert rubixdata.stars.age == [4.5]
        assert rubixdata.galaxy.halfmassrad_stars == 1

        print(mock_path_join.call_args_list)  # Print all calls to os.path.join
        # Check if the specific call is in the list of calls
        assert (
            call(config_dict["output_path"], "rubix_galaxy.h5")
            in mock_path_join.call_args_list
        )


@patch("rubix.core.data.os.path.join")
@patch("rubix.core.data.center_particles")
@patch("rubix.core.data.get_logger")
@patch("rubix.core.data.load_galaxy_data")
def test_prepare_input_subset_case(
    mock_load_galaxy_data, mock_get_logger, mock_center_particles, mock_path_join
):
    mock_path_join.return_value = "/path/to/output/rubix_galaxy.h5"
    particle_data = {
        "particle_data": {
            "stars": {
                "coords": jnp.array([[1, 2, 3], [4, 5, 6], [7, 8, 9]]),
                "velocity": jnp.array([[4, 5, 6], [7, 8, 9], [10, 11, 12]]),
                "metallicity": jnp.array([0.1, 0.2, 0.3]),
                "mass": jnp.array([1000, 2000, 3000]),
                "age": jnp.array([4.5, 5.5, 6.5]),
            },
        },
        "subhalo_center": jnp.array([0, 0, 0]),
        "subhalo_halfmassrad_stars": 1,
        "redshift": 0.1,
    }
    units = {
        "galaxy": {"center": "kpc", "halfmassrad_stars": "kpc", "redshift": ""},
        "stars": {"mass": "Msun"},
    }

    mock_load_galaxy_data.return_value = (particle_data, units)
    mock_center_particles.return_value = RubixData(Galaxy(), StarsData(), GasData())
    mock_center_particles.return_value.stars.coords = jnp.array(
        [[1, 2, 3], [4, 5, 6], [7, 8, 9]]
    )
    mock_center_particles.return_value.stars.velocity = jnp.array(
        [[4, 5, 6], [7, 8, 9], [10, 11, 12]]
    )
    mock_center_particles.return_value.stars.metallicity = jnp.array([0.1, 0.2, 0.3])
    mock_center_particles.return_value.stars.mass = jnp.array([1000, 2000, 3000])
    mock_center_particles.return_value.stars.age = jnp.array([4.5, 5.5, 6.5])
    mock_center_particles.return_value.galaxy.halfmassrad_stars = 1

    config_dict = {
        "data": {
            "name": "IllustrisAPI",
            "args": {"api_key": "your_api_key", "particle_type": ["stars"]},
            "load_galaxy_args": {"snapshot": "latest"},
            "subset": {"use_subset": True, "subset_size": 2},
        },
        "galaxy": {"dist_z": 0.1, "rotation": {"type": "face-on"}},
        "output_path": "/path/to/output",
        "logger": {"log_level": "DEBUG", "log_file_path": None},
    }

    rubixdata = prepare_input(config_dict)

    assert rubixdata.stars.coords.shape[0] == 2
    assert rubixdata.stars.velocity.shape[0] == 2
    assert rubixdata.stars.metallicity.shape[0] == 2
    assert rubixdata.stars.mass.shape[0] == 2
    assert rubixdata.stars.age.shape[0] == 2
    assert rubixdata.galaxy.halfmassrad_stars == 1

    assert (
        call(config_dict["output_path"], "rubix_galaxy.h5")
        in mock_path_join.call_args_list
    )


def test_reshape_array_single_gpu(monkeypatch):
    monkeypatch.setattr(jax, "device_count", lambda: 1)
    arr = jnp.array([[1, 2], [3, 4]])
    result = reshape_array(arr)
    expected = arr.reshape(1, 2, 2)
    assert jnp.array_equal(result, expected)


def test_reshape_array_multiple_gpus(monkeypatch):
    monkeypatch.setattr(jax, "device_count", lambda: 2)
    arr = jnp.array([[1, 2], [3, 4], [5, 6]])
    result = reshape_array(arr)
    expected = jnp.array([[[1, 2], [3, 4]], [[5, 6], [0, 0]]])
    assert jnp.array_equal(result, expected)


def test_reshape_array_padding(monkeypatch):
    monkeypatch.setattr(jax, "device_count", lambda: 3)
    arr = jnp.array([[1, 2], [3, 4]])
    result = reshape_array(arr)
    expected = jnp.array([[[1, 2]], [[3, 4]], [[0, 0]]])
    assert jnp.array_equal(result, expected)


@patch("rubix.core.data.convert_to_rubix")
@patch("rubix.core.data.prepare_input")
def test_get_rubix_data(mock_prepare_input, mock_convert_to_rubix):
    config = {"output_path": "/path/to/output"}
    mock_prepare_input.return_value = "prepared_data"

    result = get_rubix_data(config)

    mock_convert_to_rubix.assert_called_once_with(config)
    mock_prepare_input.assert_called_once_with(config)
    assert result == "prepared_data"


"""
@patch("rubix.core.data.reshape_array")
def test_get_reshape_data(mock_reshape_array):
    config = {}
    reshape_func = get_reshape_data(config)

    input_data = {
        "coords": jnp.array([[1, 2], [3, 4]]),
        "velocities": jnp.array([[5, 6], [7, 8]]),
        "metallicity": jnp.array([0.1, 0.2]),
        "mass": jnp.array([1000, 2000]),
        "age": jnp.array([4.5, 5.5]),
        "pixel_assignment": jnp.array([0, 1]),
    }

    reshaped_data = {
        "coords": jnp.array([[1, 2]]),
        "velocities": jnp.array([[5, 6]]),
        "metallicity": jnp.array([0.1]),
        "mass": jnp.array([1000]),
        "age": jnp.array([4.5]),
        "pixel_assignment": jnp.array([0]),
    }

    mock_reshape_array.side_effect = lambda x: reshaped_data[
        [k for k, v in input_data.items() if jnp.array_equal(v, x)][0]
    ]

    result = reshape_func(input_data)

    for key in input_data:
        assert jnp.array_equal(result[key], reshaped_data[key])

    # Print calls to mock_reshape_array
    print("Calls to mock_reshape_array:")
    for calls in mock_reshape_array.call_args_list:
        print(calls)
"""


class MockRubixData:
    def __init__(self, stars, gas):
        self.stars = stars
        self.gas = gas


class MockStarsData:
    def __init__(self, coords, velocity, metallicity, mass, age, pixel_assignment):
        self.coords = coords
        self.velocity = velocity
        self.metallicity = metallicity
        self.mass = mass
        self.age = age
        self.pixel_assignment = pixel_assignment


class MockGasData:
<<<<<<< HEAD
    def __init__(self, velocity=None):
        self.velocity = velocity
=======
    def __init__(self, coords=None):
        self.coords = coords
>>>>>>> a29f57c1


@patch("rubix.core.data.reshape_array")
def test_get_reshape_data(mock_reshape_array):
    config = {}
    reshape_func = get_reshape_data(config)

    input_data = MockRubixData(
        MockStarsData(
            coords=jnp.array([[1, 2], [3, 4]]),
            velocity=jnp.array([[5, 6], [7, 8]]),
            metallicity=jnp.array([0.1, 0.2]),
            mass=jnp.array([1000, 2000]),
            age=jnp.array([4.5, 5.5]),
            pixel_assignment=jnp.array([0, 1]),
        ),
<<<<<<< HEAD
        MockGasData(velocity=None),
=======
        MockGasData(coords=None),
>>>>>>> a29f57c1
    )

    reshaped_data = MockRubixData(
        MockStarsData(
            coords=jnp.array([[1, 2]]),
            velocity=jnp.array([[5, 6]]),
            metallicity=jnp.array([0.1]),
            mass=jnp.array([1000]),
            age=jnp.array([4.5]),
            pixel_assignment=jnp.array([0]),
        ),
<<<<<<< HEAD
        MockGasData(velocity=None),
=======
        MockGasData(coords=None),
>>>>>>> a29f57c1
    )

    def side_effect(x):
        for k, v in input_data.stars.__dict__.items():
            if jnp.array_equal(v, x):
                return reshaped_data.stars.__dict__[k]
        for k, v in input_data.gas.__dict__.items():
            if jnp.array_equal(v, x):
                return reshaped_data.gas.__dict__[k]
        return None

    mock_reshape_array.side_effect = side_effect

    result = reshape_func(input_data)

    assert jnp.array_equal(result.stars.coords, reshaped_data.stars.coords)
    assert jnp.array_equal(result.stars.velocity, reshaped_data.stars.velocity)
    assert jnp.array_equal(result.stars.metallicity, reshaped_data.stars.metallicity)
    assert jnp.array_equal(result.stars.mass, reshaped_data.stars.mass)
    assert jnp.array_equal(result.stars.age, reshaped_data.stars.age)
    assert jnp.array_equal(
        result.stars.pixel_assignment, reshaped_data.stars.pixel_assignment
    )


# # Test prepare_input function
# @patch("rubix.core.data.os.path.join")
# @patch("rubix.core.data.center_particles")
# def test_prepare_input(mock_center_particles, mock_path_join):
#     mock_path_join.return_value = "/path/to/output/rubix_galaxy.h5"
#     particle_data = {
#         "particle_data": {
#             "stars": {
#                 "coords": [[1, 2, 3]],
#                 "velocity": [[4, 5, 6]],
#                 "metallicity": [0.1],
#                 "mass": [1000],
#                 "age": [4.5],
#             },
#         },
#         "subhalo_center": [0, 0, 0],
#     }
#     units = {
#         "galaxy": {"center": "kpc", "halfmassrad_stars": "kpc", "redshift": ""},
#         "stars": {"mass": "Msun"},
#     }
#     mock_load_galaxy_data = (particle_data, units)
#     with patch("rubix.core.data.load_galaxy_data", return_value=mock_load_galaxy_data):
#         mock_center_particles.return_value = ([[1, 2, 3]], [[4, 5, 6]])
#
#         coords, velocities, metallicity, mass, age = prepare_input(config_dict)
#
#         assert coords == [[1, 2, 3]]
#         assert velocities == [[4, 5, 6]]
#         assert metallicity == [0.1]
#         assert mass == [1000]
#         assert age == [4.5]
#
#         mock_path_join.assert_called_once_with(
#             config_dict["output_path"], "rubix_galaxy.h5"
#         )
#         mock_center_particles.assert_called_once()<|MERGE_RESOLUTION|>--- conflicted
+++ resolved
@@ -329,13 +329,8 @@
 
 
 class MockGasData:
-<<<<<<< HEAD
-    def __init__(self, velocity=None):
-        self.velocity = velocity
-=======
     def __init__(self, coords=None):
         self.coords = coords
->>>>>>> a29f57c1
 
 
 @patch("rubix.core.data.reshape_array")
@@ -352,11 +347,7 @@
             age=jnp.array([4.5, 5.5]),
             pixel_assignment=jnp.array([0, 1]),
         ),
-<<<<<<< HEAD
-        MockGasData(velocity=None),
-=======
         MockGasData(coords=None),
->>>>>>> a29f57c1
     )
 
     reshaped_data = MockRubixData(
@@ -368,11 +359,7 @@
             age=jnp.array([4.5]),
             pixel_assignment=jnp.array([0]),
         ),
-<<<<<<< HEAD
-        MockGasData(velocity=None),
-=======
         MockGasData(coords=None),
->>>>>>> a29f57c1
     )
 
     def side_effect(x):

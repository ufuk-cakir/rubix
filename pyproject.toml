--- conflicted
+++ resolved
@@ -37,14 +37,9 @@
     "pyaml",
     "jaxtyping",
     "equinox",
-<<<<<<< HEAD
-    "jax[cpu]!=0.4.27,!=0.4.29",
+    "jax[cpu]!=0.4.27",
     "interpax",
     "astroquery"
-=======
-    "jax[cpu]!=0.4.27",
-    "interpax"
->>>>>>> 3f05c2de
 ]
 
 [project.optional-dependencies]

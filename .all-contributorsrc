{
  "projectName": "rubix",
  "projectOwner": "ufuk-cakir",
  "files": [
    "README.md"
  ],
  "commitType": "docs",
  "commitConvention": "angular",
  "contributorsPerLine": 7,
  "contributors": [
    {
      "login": "anschaible",
      "name": "anschaible",
      "avatar_url": "https://avatars.githubusercontent.com/u/131476730?v=4",
      "profile": "https://github.com/anschaible",
      "contributions": [
        "code",
        "content",
        "data",
        "doc",
        "design",
        "example",
        "ideas",
        "infra",
        "maintenance",
        "plugin",
        "projectManagement",
        "question",
        "research",
        "review",
        "tool",
        "test",
        "talk",
        "userTesting"
      ]
    },
    {
<<<<<<< HEAD
      "login": "ufuk-cakir",
      "name": "Ufuk Çakır",
      "avatar_url": "https://avatars.githubusercontent.com/u/92611643?v=4",
      "profile": "https://cakir-ufuk.de/",
=======
      "login": "TobiBu",
      "name": "Tobias Buck",
      "avatar_url": "https://avatars.githubusercontent.com/u/7574273?v=4",
      "profile": "https://tobibu.github.io",
>>>>>>> 8de337c1
      "contributions": [
        "code",
        "content",
        "data",
        "doc",
        "design",
        "example",
        "ideas",
        "infra",
        "maintenance",
        "plugin",
        "projectManagement",
        "question",
        "research",
        "review",
        "tool",
        "test",
        "talk",
<<<<<<< HEAD
        "userTesting"
=======
        "userTesting",
        "mentoring"
>>>>>>> 8de337c1
      ]
    }
  ]
}<|MERGE_RESOLUTION|>--- conflicted
+++ resolved
@@ -8,6 +8,32 @@
   "commitConvention": "angular",
   "contributorsPerLine": 7,
   "contributors": [
+    {
+      "login": "ufuk-cakir",
+      "name": "Ufuk Çakır",
+      "avatar_url": "https://avatars.githubusercontent.com/u/92611643?v=4",
+      "profile": "https://cakir-ufuk.de/", 
+        "contributions": [
+        "code",
+        "content",
+        "data",
+        "doc",
+        "design",
+        "example",
+        "ideas",
+        "infra",
+        "maintenance",
+        "plugin",
+        "projectManagement",
+        "question",
+        "research",
+        "review",
+        "tool",
+        "test",
+        "talk",
+        "userTesting"
+      ]
+    },
     {
       "login": "anschaible",
       "name": "anschaible",
@@ -35,17 +61,10 @@
       ]
     },
     {
-<<<<<<< HEAD
-      "login": "ufuk-cakir",
-      "name": "Ufuk Çakır",
-      "avatar_url": "https://avatars.githubusercontent.com/u/92611643?v=4",
-      "profile": "https://cakir-ufuk.de/",
-=======
       "login": "TobiBu",
       "name": "Tobias Buck",
       "avatar_url": "https://avatars.githubusercontent.com/u/7574273?v=4",
       "profile": "https://tobibu.github.io",
->>>>>>> 8de337c1
       "contributions": [
         "code",
         "content",
@@ -64,12 +83,8 @@
         "tool",
         "test",
         "talk",
-<<<<<<< HEAD
-        "userTesting"
-=======
         "userTesting",
         "mentoring"
->>>>>>> 8de337c1
       ]
     }
   ]

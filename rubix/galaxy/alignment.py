"""Helper functions for alignment tasks.


Some of the helper function in this module were taken from Kate Harborne's
SimSpin code.
"""

import jax.numpy as jnp
from jaxtyping import Float, Array
from typing import Tuple
from jax.scipy.spatial.transform import Rotation


def center_particles(rubixdata, key):
    """Center the stellar particles around the galaxy center.

    Parameters
    ----------
    particle_coordinates : jnp.ndarray
        The coordinates of the particles.
    particle_velocities : jnp.ndarray
        The velocities of the particles.
    galaxy_center : jnp.ndarray
        The center of the galaxy.

    Returns
    -------
    jnp.ndarray
        The new coordinates of the particles.
    jnp.ndarray
        The new velocities of the particles.
    """
    if key == "stars":
<<<<<<< HEAD
        stellar_coordinates = rubixdata.stars.coords
        stellar_velocities = rubixdata.stars.velocity
    elif key == "gas":
        stellar_coordinates = rubixdata.gas.coords
        stellar_velocities = rubixdata.gas.velocity
=======
        particle_coordinates = rubixdata.stars.coords
        particle_velocities = rubixdata.stars.velocity
    elif key == "gas":
        particle_coordinates = rubixdata.gas.coords
        particle_velocities = rubixdata.gas.velocity
>>>>>>> a29f57c1
    galaxy_center = rubixdata.galaxy.center

    # Check if Center is within bounds
    check_bounds = (
        (galaxy_center[0] >= jnp.min(particle_coordinates[:, 0]))
        & (galaxy_center[0] <= jnp.max(particle_coordinates[:, 0]))
        & (galaxy_center[1] >= jnp.min(particle_coordinates[:, 1]))
        & (galaxy_center[1] <= jnp.max(particle_coordinates[:, 1]))
        & (galaxy_center[2] >= jnp.min(particle_coordinates[:, 2]))
        & (galaxy_center[2] <= jnp.max(particle_coordinates[:, 2]))
    )

    if not check_bounds:
        raise ValueError("Center is not within the bounds of the galaxy")

    # Calculate Central Velocity from median velocities within 10kpc of center
    mask = jnp.linalg.norm(particle_coordinates - galaxy_center, axis=1) < 10
    # TODO this should be a median
    central_velocity = jnp.median(particle_velocities[mask], axis=0)

    if key == "stars":
        rubixdata.stars.coords = particle_coordinates - galaxy_center
        rubixdata.stars.velocity = particle_velocities - central_velocity
    elif key == "gas":
        rubixdata.gas.coords = particle_coordinates - galaxy_center
        rubixdata.gas.velocity = particle_velocities - central_velocity

<<<<<<< HEAD
    if key == "stars":
        rubixdata.stars.coords = stellar_coordinates - galaxy_center
        rubixdata.stars.velocity = stellar_velocities - central_velocity
    elif key == "gas":
        rubixdata.gas.coords = stellar_coordinates - galaxy_center
        rubixdata.gas.velocity = stellar_velocities - central_velocity

=======
>>>>>>> a29f57c1
    return rubixdata


def moment_of_inertia_tensor(positions, masses, halfmass_radius):
    """Calculate the moment of inertia tensor for a given set of positions and masses within the half-light radius.
       Assumes the galaxy is already centered.

    Parameters
    ----------
    positions : jnp.ndarray
        The positions of the particles.
    masses : jnp.ndarray
        The masses of the particles.
    half_light_radius : float
        The half-light radius of the galaxy.

    Returns
    -------
    jnp.ndarray
        The moment of inertia tensor.
    """

    distances = jnp.sqrt(
        jnp.sum(positions**2, axis=1)
    )  # Direct calculation since positions are already centered

    within_halfmass_radius = distances <= halfmass_radius

    # Ensure within_halfmass_radius is concrete
    concrete_indices = jnp.where(
        within_halfmass_radius, size=within_halfmass_radius.shape[0]
    )[0]

    filtered_positions = positions[concrete_indices]
    filtered_masses = masses[concrete_indices]

    I = jnp.zeros((3, 3))
    for i in range(3):
        for j in range(3):
            if i == j:
                I = I.at[i, j].set(
                    jnp.sum(
                        filtered_masses * jnp.sum(filtered_positions**2, axis=1)
                        - filtered_masses * filtered_positions[:, i] ** 2
                    )
                )
            else:
                I = I.at[i, j].set(
                    -jnp.sum(
                        filtered_masses
                        * filtered_positions[:, i]
                        * filtered_positions[:, j]
                    )
                )
    return I


def rotation_matrix_from_inertia_tensor(I):
    """Calculate 3x3 rotation matrix by diagonalization of the moment of inertia tensor.

    Parameters
    ----------
    I : jnp.ndarray
        The moment of inertia tensor.

    Returns
    -------
    jnp.ndarray
        The rotation matrix.
    """

    eigen_values, eigen_vectors = jnp.linalg.eigh(I)
    order = jnp.argsort(eigen_values)
    rotation_matrix = eigen_vectors[:, order]
    return rotation_matrix


def apply_init_rotation(positions, rotation_matrix):
    """Apply a rotation matrix to a set of positions.

    Parameters
    ----------
    positions : jnp.ndarray
        The positions of the particles.

    rotation_matrix : jnp.ndarray
        The rotation matrix.

    Returns
    -------
    jnp.ndarray
        The rotated positions.
    """

    return jnp.dot(positions, rotation_matrix)


def euler_rotation_matrix(alpha, beta, gamma):
    """Create a 3x3 rotation matrix given Euler angles (in degrees)

    Parameters
    ----------
    alpha : float
        Rotation around the x-axis

    beta : float
        Rotation around the y-axis

    gamma : float
        Rotation around the z-axis

    Returns
    -------
    np.ndarray
        The rotation matrix.
    """

    # alpha = alpha/180*jnp.pi
    # beta = beta/180*jnp.pi
    # gamma = gamma/180*jnp.pi

    # Rotation around the x-axis
    # R_x = jnp.array([
    #    [1, 0, 0],
    #    [0, jnp.cos(alpha), -jnp.sin(alpha)],
    #    [0, jnp.sin(alpha), jnp.cos(alpha)]
    # ])
    R_x = Rotation.from_euler("x", alpha, degrees=True)

    # Rotation around the y-axis (pitch)
    # R_y = jnp.array([
    #    [jnp.cos(beta), 0, jnp.sin(beta)],
    #    [0, 1, 0],
    #    [-jnp.sin(beta), 0, jnp.cos(beta)]
    # ])
    R_y = Rotation.from_euler("y", beta, degrees=True)

    # Rotation around the z-axis (yaw)
    # R_z = jnp.array([
    #    [jnp.cos(gamma), -jnp.sin(gamma), 0],
    #    [jnp.sin(gamma), jnp.cos(gamma), 0],
    #    [0, 0, 1]
    # ])
    R_z = Rotation.from_euler("z", gamma, degrees=True)

    # Combine the rotations by matrix multiplication: R = R_z * R_y * R_x
    R = R_z * R_y * R_x

    return R.as_matrix()


def apply_rotation(positions, alpha, beta, gamma):
    """Apply a rotation to a set of positions given Euler angles.

    Parameters
    ----------
    positions : jnp.ndarray
        The positions of the particles.

    alpha : float
        Rotation around the x-axis

    beta : float
        Rotation around the y-axis

    gamma : float
        Rotation around the z-axis

    Returns
    -------
    jnp.ndarray
        The rotated positions.
    """

    R = euler_rotation_matrix(alpha, beta, gamma)
    return jnp.dot(positions, R)


def rotate_galaxy(positions, velocities, masses, halfmass_radius, alpha, beta, gamma):
    """Orientate the galaxy by applying a rotation matrix to the positions of the particles.

    Parameters
    ----------
    positions : jnp.ndarray
        The positions of the particles.

    velocities : jnp.ndarray
        The velocities of the particles.

    masses : jnp.ndarray
        The masses of the particles.

    halflight_radius : float
        The half-light radius of the galaxy.

    alpha : float
        The Euler angle alpha (in degrees), x-axis.

    beta : float
        The Euler angle beta (in degrees), y-axis.

    gamma : float
        The Euler angle gamma (in degrees), z-axis.

    Returns
    -------
    jnp.ndarray
        The rotated positions aqnd velocities.
    """

    I = moment_of_inertia_tensor(positions, masses, halfmass_radius)
    R = rotation_matrix_from_inertia_tensor(I)
    pos_rot = apply_init_rotation(positions, R)
    vel_rot = apply_init_rotation(velocities, R)
    pos_final = apply_rotation(pos_rot, alpha, beta, gamma)
    vel_final = apply_rotation(vel_rot, alpha, beta, gamma)

    return pos_final, vel_final<|MERGE_RESOLUTION|>--- conflicted
+++ resolved
@@ -31,19 +31,11 @@
         The new velocities of the particles.
     """
     if key == "stars":
-<<<<<<< HEAD
-        stellar_coordinates = rubixdata.stars.coords
-        stellar_velocities = rubixdata.stars.velocity
-    elif key == "gas":
-        stellar_coordinates = rubixdata.gas.coords
-        stellar_velocities = rubixdata.gas.velocity
-=======
         particle_coordinates = rubixdata.stars.coords
         particle_velocities = rubixdata.stars.velocity
     elif key == "gas":
         particle_coordinates = rubixdata.gas.coords
         particle_velocities = rubixdata.gas.velocity
->>>>>>> a29f57c1
     galaxy_center = rubixdata.galaxy.center
 
     # Check if Center is within bounds
@@ -71,16 +63,6 @@
         rubixdata.gas.coords = particle_coordinates - galaxy_center
         rubixdata.gas.velocity = particle_velocities - central_velocity
 
-<<<<<<< HEAD
-    if key == "stars":
-        rubixdata.stars.coords = stellar_coordinates - galaxy_center
-        rubixdata.stars.velocity = stellar_velocities - central_velocity
-    elif key == "gas":
-        rubixdata.gas.coords = stellar_coordinates - galaxy_center
-        rubixdata.gas.velocity = stellar_velocities - central_velocity
-
-=======
->>>>>>> a29f57c1
     return rubixdata
 
 

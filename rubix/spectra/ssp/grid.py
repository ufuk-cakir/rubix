from jaxtyping import Float, Array
import equinox as eqx
import jax.numpy as jnp
from astropy import units as u
from astropy.io import fits
import os
import h5py
import requests
from rubix import config as rubix_config
from rubix.logger import get_logger
from interpax import interp2d
from jax.tree_util import Partial
from dataclasses import dataclass, fields
from typing import List

SSP_UNITS = rubix_config["ssp"]["units"]


@dataclass
class SSPGrid:
    """
    Base class for all SSP
    """

    age: Float[Array, " age_bins"]
    metallicity: Float[Array, " metallicity_bins"]
    wavelength: Float[Array, " wavelength_bins"]
    flux: Float[Array, "metallicity_bins age_bins wavelength_bins"]
    # This does not work with jax.jit, gives error that str is not valid Jax type
    # units: Dict[str, str] = eqx.field(default_factory=dict)
    
    def __init__(self, age, metallicity, wavelength, flux, _logger=None):
        self.age = jnp.asarray(age)
        self.metallicity = jnp.asarray(metallicity)
        self.wavelength = jnp.asarray(wavelength)
        self.flux = jnp.asarray(flux)
        # self.units = SSP_UNITS

    def keys(self) -> List[str]:
        return [f.name for f in fields(self)]
<<<<<<< HEAD
    
=======

    def __iter__(self):
        yield from (getattr(self, field.name) for field in fields(self))

>>>>>>> bdf14574
    def get_lookup_interpolation(self, method="cubic", extrap=0):
        """Returns a 2D interpolation function for the SSP grid.

        The function can be called with metallicity and age as arguments to get the flux at that metallicity and age.

        Parameters
        ----------
        method : str
            The method to use for interpolation. Default is "cubic".
        extrap: float, bool or tuple
            The value to return for points outside the interpolation domain. Default is 0.
            See https://interpax.readthedocs.io/en/latest/_api/interpax.Interpolator2D.html#interpax.Interpolator2D

        Returns
        -------
        Interp2D
            The 2D interpolation function.

        Examples
        --------
        >>> grid = SSPGrid(...)
        >>> lookup = grid.get_lookup_interpolation()
        >>> metallicity = 0.02
        >>> age = 1e9
        >>> flux = lookup(metallicity, age)
        """

        # Bind the SSP grid to the interpolation function
        interp = Partial(
            interp2d,
            method=method,
            x=self.metallicity,
            y=self.age,
            f=self.flux,
            extrap=extrap,
        )
        interp.__doc__ = (
            "Interpolation function for SSP grid, args: f(metallicity, age)"
        )
        return interp

    @staticmethod
    def convert_units(data, from_units, to_units):
        quantity = u.Quantity(data, from_units)
        return quantity.to(to_units).value
    
    @staticmethod
    def checkout_SSP_template(config: dict, file_location: str):
        """
        Check if the SSP template exists on disk, if not download it 
        from the given URL in the configuration dictionary.

        Parameters
        ----------
        config : dict
            Configuration dictionary.

        file_location : str
            Location to save the template file.
        
        Returns
        -------
        file_path : str
            The path to the file.
        """ 

        _logger = get_logger()
        file_path = os.path.join(file_location, config["file_name"])
        source = config["source"]
        if not config["source"].endswith("/"):
            source +=  "/"

        if not os.path.exists(file_path):
            _logger.info(f'[SSPModels] File {file_path} not found. Downloading it from {config["source"]}')
            try:
                response = requests.get(source+config["file_name"])
                response.raise_for_status()

                if response.status_code == 200:
                    with open(file_path, "wb") as f:
                        f.write(response.content)
                    _logger.info(f'[SSPModels] File {config["file_name"]} downloaded successfully!')
                    return file_path
                else:
                    raise FileNotFoundError(f"Could not download file {config['file_name']} from url {source}.")
            except requests.exceptions.RequestException as err:
                _logger.error(f'[SSPModels] Error: {err}')
            #except requests.exceptions.HTTPError as errh:
            #    print("Http Error:",errh)
            raise FileNotFoundError(f"Could not download file {config['file_name']} from url {source}.")
        else:
            return file_path

    @staticmethod
    def checkout_SSP_template(config: dict, file_location: str):
        """
        Check if the SSP template exists on disk, if not download it
        from the given URL in the configuration dictionary.

        Parameters
        ----------
        config : dict
            Configuration dictionary.

        file_location : str
            Location to save the template file.

        Returns
        -------
        file_path : str
            The path to the file.
        """

        _logger = get_logger()
        file_path = os.path.join(file_location, config["file_name"])
        source = config["source"]
        if not config["source"].endswith("/"):
            source += "/"

        if not os.path.exists(file_path):
            _logger.info(
                f'[SSPModels] File {file_path} not found. Downloading it from {config["source"]}'
            )
            try:
                response = requests.get(source + config["file_name"])
                response.raise_for_status()

                if response.status_code == 200:
                    with open(file_path, "wb") as f:
                        f.write(response.content)
                    _logger.info(
                        f'[SSPModels] File {config["file_name"]} downloaded successfully!'
                    )
                    return file_path
                else:
                    raise FileNotFoundError(
                        f"Could not download file {config['file_name']} from url {source}."
                    )
            except requests.exceptions.RequestException as err:
                _logger.error(f"[SSPModels] Error: {err}")
            # except requests.exceptions.HTTPError as errh:
            #    print("Http Error:",errh)
            raise FileNotFoundError(
                f"Could not download file {config['file_name']} from url {source}."
            )
        else:
            return file_path

    @classmethod
    def from_file(cls, config: dict, file_location: str) -> "SSPGrid":
        """
        Template function to load a SSP grid from a file.

        Parameters
        ----------
        config : dict
            Configuration dictionary.
<<<<<<< HEAD
        
=======

>>>>>>> bdf14574
        file_location : str
            Location of the file.

        Returns
        -------
        SSPGrid
            The SSP grid in the correct units.
        """

        # Initialize an empty zero length array for each field
        # in the SSP configuration.
        # Actual loading of templates needs to be implemented in the subclasses.
<<<<<<< HEAD
        
=======

>>>>>>> bdf14574
        ssp_data = {}
        for field_name, field_info in config["fields"].items():
            ssp_data[field_info["name"]] = jnp.empty(0)

        grid = cls(**ssp_data)
        grid.__class__.__name__ = config["name"]
        return grid

<<<<<<< HEAD
=======

>>>>>>> bdf14574
class HDF5SSPGrid(SSPGrid):
    """
    Class for SSP models stored in HDF5 format.
    Mainly used for custom collection of Bruzual & Charlot 2003 models and MILES models .
    """

    # Do we need this again or is this taken care of by inheriting from SSPGrid?
    age: Float[Array, " age_bins"]
    metallicity: Float[Array, " metallicity_bins"]
    wavelength: Float[Array, " wavelength_bins"]
    flux: Float[Array, "metallicity_bins age_bins wavelength_bins"]
    # This does not work with jax.jit, gives error that str is not valid Jax type
    # units: Dict[str, str] = eqx.field(default_factory=dict)

    def __init__(self, age, metallicity, wavelength, flux):
        super().__init__(age, metallicity, wavelength, flux)

    @classmethod
    def from_file(cls, config: dict, file_location: str) -> "SSPGrid":
        """
        Load a SSP grid from a HDF5 file.

        Parameters
        ----------
        config : dict
            Configuration dictionary.

        Returns
        -------
        SSPGrid
            The SSP grid in the correct units.
        """

<<<<<<< HEAD
        if config.get("format", "").lower() != "hdf5":
            raise ValueError("Configured file format is not HDF5.")

        file_path = cls.checkout_SSP_template(config, file_location)
        
=======
        if config.get("format", "").lower() not in ["hdf5", "fsps"]:
            raise ValueError("Configured file format is not HDF5.")

        file_path = cls.checkout_SSP_template(config, file_location)

>>>>>>> bdf14574
        ssp_data = {}
        with h5py.File(file_path, "r") as f:
            for field_name, field_info in config["fields"].items():
                data = f[field_info["name"]][:]  # type: ignore
                data = jnp.power(10, data) if field_info["in_log"] else data  # type: ignore
                data = cls.convert_units(
                    data, field_info["units"], SSP_UNITS[field_name]
                )
                ssp_data[field_name] = data

        grid = cls(**ssp_data)
        grid.__class__.__name__ = config["name"]
        return grid
<<<<<<< HEAD
    
=======


>>>>>>> bdf14574
class pyPipe3DSSPGrid(SSPGrid):
    """
    Class for all SSP models supported by the pyPipe3D project.
    See http://ifs.astroscu.unam.mx/pyPipe3D/templates/ for more information.
    """

    age: Float[Array, " age_bins"]
    metallicity: Float[Array, " metallicity_bins"]
    wavelength: Float[Array, " wavelength_bins"]
    flux: Float[Array, "metallicity_bins age_bins wavelength_bins"]
    # This does not work with jax.jit, gives error that str is not valid Jax type
    # units: Dict[str, str] = eqx.field(default_factory=dict)

    def __init__(self, age, metallicity, wavelength, flux):
        super().__init__(age, metallicity, wavelength, flux)

    @staticmethod
    def get_wavelength_from_header(header, wave_axis=None):
        """
        Generates a wavelength array using `header`, a :class:`astropy.io.fits.header.Header`
        instance, at axis `wave_axis`.

        wavelengths = CRVAL + CDELT*([0, 1, ..., NAXIS] + 1 - CRPIX)

        adapted from https://github.com/reginasar/TNG_MaNGA_mocks/blob/3229dd47b441aef380ef7dbfdf110f39e5c5a77c/sin_ifu_clean.py#L1466

        Parameters
        ----------
        header : :class:`astropy.io.fits.header.Header`
            FITS header with spectral data.

        wave_axis : int, optional
            The axis where the wavelength information is stored in `header`,
            (CRVAL, CDELT, NAXIS, CRPIX).
            Defaults to 1.

        Returns
        -------
        array like
            Wavelengths array.

            wavelengths = CRVAL + CDELT*([0, 1, ..., NAXIS] + 1 - CRPIX)
        """
        if wave_axis is None:
            wave_axis = 1
        h = header
<<<<<<< HEAD
        crval = h[f'CRVAL{wave_axis}']
        cdelt = h[f'CDELT{wave_axis}']
        naxis = h[f'NAXIS{wave_axis}']
        crpix = h[f'CRPIX{wave_axis}']
        if not cdelt:
            cdelt = 1
        return crval + cdelt*(jnp.arange(naxis) + 1 - crpix)
    
    #@staticmethod
    #def get_normalization_wavelength(header, wavelength, flux_models, n_models):
    #    """ 
=======
        crval = h[f"CRVAL{wave_axis}"]
        cdelt = h[f"CDELT{wave_axis}"]
        naxis = h[f"NAXIS{wave_axis}"]
        crpix = h[f"CRPIX{wave_axis}"]
        if not cdelt:
            cdelt = 1
        return crval + cdelt * (jnp.arange(naxis) + 1 - crpix)

    # @staticmethod
    # def get_normalization_wavelength(header, wavelength, flux_models, n_models):
    #    """
>>>>>>> bdf14574
    #    Search for the normalization wavelength at the FITS header.
    #    If the key WAVENORM does not exists in the header, sweeps all the
    #    models looking for the wavelengths where the flux is closer to 1,
    #    calculates the median of those wavelengths and returns it.
    #
    #    TODO: defines a better normalization wavelength if it's not present
    #    in the header.
    #
    #    adapted from https://github.com/reginasar/TNG_MaNGA_mocks/blob/3229dd47b441aef380ef7dbfdf110f39e5c5a77c/sin_ifu_clean.py#L1466
    #
    #    Parameters
    #    ----------
    #    header : :class:`astropy.io.fits.header.Header`
    #        FITS header with spectral data.
    #
    #    wavelength : array like, wavelength of the model SSPs.
    #
    #    flux_models : array like, flux of the model SSPs.
    #
    #    n_models : int, number of models in the SSP grid.
    #
    #    Returns
    #    -------
    #    float
    #        The normalization wavelength.
    #    """
    #    try:
    #        wave_norm = header['WAVENORM']
    #    except Exception as ex:
    #        _closer = 1e-6
    #        probable_wavenorms = jnp.hstack([wavelength[(jnp.abs(flux_models[i] - 1) < _closer)]
    #                                    for i in range(n_models)])
    #        wave_norm = jnp.median(probable_wavenorms)
<<<<<<< HEAD
    #    
=======
    #
>>>>>>> bdf14574
    #        print(f'[SSPModels] {ex}')
    #        print(f'[SSPModels] setting normalization wavelength to {wave_norm} A')
    #    return wave_norm

<<<<<<< HEAD
    @staticmethod    
    def get_tZ_models(header, n_models):
        """ 
=======
    @staticmethod
    def get_tZ_models(header, n_models):
        """
>>>>>>> bdf14574
        Reads the values of age, metallicity and mass-to-light at the
        normalization flux from the SSP models FITS file.

        adapted from https://github.com/reginasar/TNG_MaNGA_mocks/blob/3229dd47b441aef380ef7dbfdf110f39e5c5a77c/sin_ifu_clean.py#L1466

        Parameters
        ----------
        header : :class:`astropy.io.fits.header.Header`
            FITS header with spectral data.
<<<<<<< HEAD
    
=======

>>>>>>> bdf14574
        n_models : int, number of models in the SSP grid.

        Returns
        -------
        array like
            Ages, in Gyr, in the sequence as they appear in FITS data.

        array like
            Metallicities in the sequence as they appear in FITS data.

        array like
            Mass-to-light value at the normalization wavelength.
        """
<<<<<<< HEAD
        
=======

>>>>>>> bdf14574
        ages = jnp.zeros(n_models, dtype=jnp.float32)
        Zs = jnp.zeros(n_models, dtype=jnp.float32)
        mtol = jnp.zeros(n_models, dtype=jnp.float32)
        for i in range(n_models):
<<<<<<< HEAD
            mult = {'Gyr': 1, 'Myr': 1/1000}
            name_read_split = header[f'NAME{i}'].split('_')
            # removes 'spec_ssp_' from the name
            name_read_split = name_read_split[2:]
            _age = name_read_split[0]
            if 'yr' in _age:
=======
            mult = {"Gyr": 1, "Myr": 1 / 1000}
            name_read_split = header[f"NAME{i}"].split("_")
            # removes 'spec_ssp_' from the name
            name_read_split = name_read_split[2:]
            _age = name_read_split[0]
            if "yr" in _age:
>>>>>>> bdf14574
                mult = mult[_age[-3:]]  # Gyr or Myr
                _age = _age[:-3]
            else:
                mult = 1  # Gyr
            age = mult * jnp.float32(_age)
<<<<<<< HEAD
            _Z = name_read_split[1].split('.')[0]
            Z = jnp.float32(_Z.replace('z', '0.'))
            ages = ages.at[i].set(age)
            Zs = Zs.at[i].set(Z)
            if jnp.float32(header[f'NORM{i}']) != 0:
                mtol = mtol.at[i].set(1 / jnp.float32(header[f'NORM{i}']))
            else:
                mtol = mtol.at[i].set(1)
            
=======
            _Z = name_read_split[1].split(".")[0]
            Z = jnp.float32(_Z.replace("z", "0."))
            ages = ages.at[i].set(age)
            Zs = Zs.at[i].set(Z)
            if jnp.float32(header[f"NORM{i}"]) != 0:
                mtol = mtol.at[i].set(1 / jnp.float32(header[f"NORM{i}"]))
            else:
                mtol = mtol.at[i].set(1)

>>>>>>> bdf14574
        return jnp.unique(ages), jnp.unique(Zs), mtol

    @classmethod
    def from_file(cls, config: dict, file_location: str) -> "SSPGrid":
        """
        Load a SSP grid from a fits file in pyPipe3D format.

        Parameters
        ----------
        config : dict
            Configuration dictionary.

        Returns
        -------
        SSPGrid
            The SSP grid in the correct units.
        """
        if config.get("format", "").lower() != "pypipe3d":
            raise ValueError("Configured file format is not fits.")

        file_path = cls.checkout_SSP_template(config, file_location)

        ssp_data = {}
        with fits.open(file_path) as f:
            _header = f[0].header
<<<<<<< HEAD
            #n_wave = _header['NAXIS1']
            n_models = _header['NAXIS2']
=======
            # n_wave = _header['NAXIS1']
            n_models = _header["NAXIS2"]
>>>>>>> bdf14574

            # pyPIPE3D uses the key WAVENORM to store the normalization wavelength
            # not sure what this is actually used for in the end.
            # Here we enable reading it, but we should make sure we understand what it is used for.
            # normalization_wavelength = get_normalization_wavelength(_header, wavelength, flux_models, n_models)
            ages, metallicities, m2l = cls.get_tZ_models(_header, n_models)
            wavelength = cls.get_wavelength_from_header(_header)

            # read in the flux of the models and multiply by the mass-to-light ratio to get the flux in Lsun/Msun
            # see also eq. A1 here https://arxiv.org/pdf/1811.04856.pdf
            template_flux = jnp.array(f[0].data, dtype=jnp.float32) / m2l[:, None]
            # reshape and bring into the correct order of metallcity, age, wavelength
            # to conform with the SSPGrid dataclass
<<<<<<< HEAD
            flux_models = template_flux.reshape(len(metallicities), len(ages), len(wavelength))

            for field_name, field_info in config["fields"].items():
                if field_name == 'flux':
                    data = flux_models
                elif field_name == 'wavelength':
                    data = wavelength
                elif field_name == 'age':
                    data = ages
                elif field_name == 'metallicity':
                    data = metallicities
                else:
                    raise ValueError(f'Field {field_name} not recognized')
                
=======
            flux_models = template_flux.reshape(
                len(metallicities), len(ages), len(wavelength)
            )

            for field_name, field_info in config["fields"].items():
                if field_name == "flux":
                    data = flux_models
                elif field_name == "wavelength":
                    data = wavelength
                elif field_name == "age":
                    data = ages
                elif field_name == "metallicity":
                    data = metallicities
                else:
                    raise ValueError(f"Field {field_name} not recognized")

>>>>>>> bdf14574
                data = jnp.power(10, data) if field_info["in_log"] else data  # type: ignore
                data = cls.convert_units(
                    data, field_info["units"], SSP_UNITS[field_name]
                )
                ssp_data[field_name] = data

        grid = cls(**ssp_data)
        grid.__class__.__name__ = config["name"]
        return grid


<<<<<<< HEAD
#TODO: build another class that handles eMILES, sMILES templates that are also used by the GECKOS survey.
# those will also have alpha enhancement and not only metallicity dependence. might need some changes to the 
# interpolation function further down the pipeline... 
=======
# TODO: build another class that handles eMILES, sMILES templates that are also used by the GECKOS survey.
# those will also have alpha enhancement and not only metallicity dependence. might need some changes to the
# interpolation function further down the pipeline...
>>>>>>> bdf14574
<|MERGE_RESOLUTION|>--- conflicted
+++ resolved
@@ -38,14 +38,11 @@
 
     def keys(self) -> List[str]:
         return [f.name for f in fields(self)]
-<<<<<<< HEAD
-    
-=======
 
     def __iter__(self):
         yield from (getattr(self, field.name) for field in fields(self))
 
->>>>>>> bdf14574
+
     def get_lookup_interpolation(self, method="cubic", extrap=0):
         """Returns a 2D interpolation function for the SSP grid.
 
@@ -138,6 +135,54 @@
             raise FileNotFoundError(f"Could not download file {config['file_name']} from url {source}.")
         else:
             return file_path
+
+    @classmethod
+    def from_file(cls, config: dict, file_location: str) -> "SSPGrid":
+        """
+        Template function to load a SSP grid from a file.
+
+        Parameters
+        ----------
+        config : dict
+            Configuration dictionary.
+        
+        file_location : str
+            Location of the file.
+
+        Returns
+        -------
+        SSPGrid
+            The SSP grid in the correct units.
+        """
+
+        # Initialize an empty zero length array for each field
+        # in the SSP configuration.
+        # Actual loading of templates needs to be implemented in the subclasses.
+        
+        ssp_data = {}
+        for field_name, field_info in config["fields"].items():
+            ssp_data[field_info["name"]] = jnp.empty(0)
+
+        grid = cls(**ssp_data)
+        grid.__class__.__name__ = config["name"]
+        return grid
+
+class HDF5SSPGrid(SSPGrid):
+    """
+    Class for SSP models stored in HDF5 format.
+    Mainly used for custom collection of Bruzual & Charlot 2003 models and MILES models .
+    """
+
+    # Do we need this again or is this taken care of by inheriting from SSPGrid?
+    age: Float[Array, " age_bins"]
+    metallicity: Float[Array, " metallicity_bins"]
+    wavelength: Float[Array, " wavelength_bins"]
+    flux: Float[Array, "metallicity_bins age_bins wavelength_bins"]
+    # This does not work with jax.jit, gives error that str is not valid Jax type
+    # units: Dict[str, str] = eqx.field(default_factory=dict)
+
+    def __init__(self, age, metallicity, wavelength, flux):
+        super().__init__(age, metallicity, wavelength, flux)
 
     @staticmethod
     def checkout_SSP_template(config: dict, file_location: str):
@@ -203,11 +248,7 @@
         ----------
         config : dict
             Configuration dictionary.
-<<<<<<< HEAD
-        
-=======
-
->>>>>>> bdf14574
+
         file_location : str
             Location of the file.
 
@@ -220,11 +261,7 @@
         # Initialize an empty zero length array for each field
         # in the SSP configuration.
         # Actual loading of templates needs to be implemented in the subclasses.
-<<<<<<< HEAD
-        
-=======
-
->>>>>>> bdf14574
+
         ssp_data = {}
         for field_name, field_info in config["fields"].items():
             ssp_data[field_info["name"]] = jnp.empty(0)
@@ -233,10 +270,7 @@
         grid.__class__.__name__ = config["name"]
         return grid
 
-<<<<<<< HEAD
-=======
-
->>>>>>> bdf14574
+
 class HDF5SSPGrid(SSPGrid):
     """
     Class for SSP models stored in HDF5 format.
@@ -270,19 +304,12 @@
             The SSP grid in the correct units.
         """
 
-<<<<<<< HEAD
-        if config.get("format", "").lower() != "hdf5":
-            raise ValueError("Configured file format is not HDF5.")
-
-        file_path = cls.checkout_SSP_template(config, file_location)
-        
-=======
         if config.get("format", "").lower() not in ["hdf5", "fsps"]:
             raise ValueError("Configured file format is not HDF5.")
 
         file_path = cls.checkout_SSP_template(config, file_location)
 
->>>>>>> bdf14574
+
         ssp_data = {}
         with h5py.File(file_path, "r") as f:
             for field_name, field_info in config["fields"].items():
@@ -296,12 +323,7 @@
         grid = cls(**ssp_data)
         grid.__class__.__name__ = config["name"]
         return grid
-<<<<<<< HEAD
-    
-=======
-
-
->>>>>>> bdf14574
+
 class pyPipe3DSSPGrid(SSPGrid):
     """
     Class for all SSP models supported by the pyPipe3D project.
@@ -348,7 +370,7 @@
         if wave_axis is None:
             wave_axis = 1
         h = header
-<<<<<<< HEAD
+
         crval = h[f'CRVAL{wave_axis}']
         cdelt = h[f'CDELT{wave_axis}']
         naxis = h[f'NAXIS{wave_axis}']
@@ -360,19 +382,6 @@
     #@staticmethod
     #def get_normalization_wavelength(header, wavelength, flux_models, n_models):
     #    """ 
-=======
-        crval = h[f"CRVAL{wave_axis}"]
-        cdelt = h[f"CDELT{wave_axis}"]
-        naxis = h[f"NAXIS{wave_axis}"]
-        crpix = h[f"CRPIX{wave_axis}"]
-        if not cdelt:
-            cdelt = 1
-        return crval + cdelt * (jnp.arange(naxis) + 1 - crpix)
-
-    # @staticmethod
-    # def get_normalization_wavelength(header, wavelength, flux_models, n_models):
-    #    """
->>>>>>> bdf14574
     #    Search for the normalization wavelength at the FITS header.
     #    If the key WAVENORM does not exists in the header, sweeps all the
     #    models looking for the wavelengths where the flux is closer to 1,
@@ -406,24 +415,14 @@
     #        probable_wavenorms = jnp.hstack([wavelength[(jnp.abs(flux_models[i] - 1) < _closer)]
     #                                    for i in range(n_models)])
     #        wave_norm = jnp.median(probable_wavenorms)
-<<<<<<< HEAD
-    #    
-=======
-    #
->>>>>>> bdf14574
     #        print(f'[SSPModels] {ex}')
     #        print(f'[SSPModels] setting normalization wavelength to {wave_norm} A')
     #    return wave_norm
 
-<<<<<<< HEAD
+
     @staticmethod    
     def get_tZ_models(header, n_models):
         """ 
-=======
-    @staticmethod
-    def get_tZ_models(header, n_models):
-        """
->>>>>>> bdf14574
         Reads the values of age, metallicity and mass-to-light at the
         normalization flux from the SSP models FITS file.
 
@@ -433,11 +432,6 @@
         ----------
         header : :class:`astropy.io.fits.header.Header`
             FITS header with spectral data.
-<<<<<<< HEAD
-    
-=======
-
->>>>>>> bdf14574
         n_models : int, number of models in the SSP grid.
 
         Returns
@@ -451,36 +445,21 @@
         array like
             Mass-to-light value at the normalization wavelength.
         """
-<<<<<<< HEAD
-        
-=======
-
->>>>>>> bdf14574
         ages = jnp.zeros(n_models, dtype=jnp.float32)
         Zs = jnp.zeros(n_models, dtype=jnp.float32)
         mtol = jnp.zeros(n_models, dtype=jnp.float32)
         for i in range(n_models):
-<<<<<<< HEAD
             mult = {'Gyr': 1, 'Myr': 1/1000}
             name_read_split = header[f'NAME{i}'].split('_')
             # removes 'spec_ssp_' from the name
             name_read_split = name_read_split[2:]
             _age = name_read_split[0]
             if 'yr' in _age:
-=======
-            mult = {"Gyr": 1, "Myr": 1 / 1000}
-            name_read_split = header[f"NAME{i}"].split("_")
-            # removes 'spec_ssp_' from the name
-            name_read_split = name_read_split[2:]
-            _age = name_read_split[0]
-            if "yr" in _age:
->>>>>>> bdf14574
                 mult = mult[_age[-3:]]  # Gyr or Myr
                 _age = _age[:-3]
             else:
                 mult = 1  # Gyr
             age = mult * jnp.float32(_age)
-<<<<<<< HEAD
             _Z = name_read_split[1].split('.')[0]
             Z = jnp.float32(_Z.replace('z', '0.'))
             ages = ages.at[i].set(age)
@@ -489,18 +468,6 @@
                 mtol = mtol.at[i].set(1 / jnp.float32(header[f'NORM{i}']))
             else:
                 mtol = mtol.at[i].set(1)
-            
-=======
-            _Z = name_read_split[1].split(".")[0]
-            Z = jnp.float32(_Z.replace("z", "0."))
-            ages = ages.at[i].set(age)
-            Zs = Zs.at[i].set(Z)
-            if jnp.float32(header[f"NORM{i}"]) != 0:
-                mtol = mtol.at[i].set(1 / jnp.float32(header[f"NORM{i}"]))
-            else:
-                mtol = mtol.at[i].set(1)
-
->>>>>>> bdf14574
         return jnp.unique(ages), jnp.unique(Zs), mtol
 
     @classmethod
@@ -526,14 +493,8 @@
         ssp_data = {}
         with fits.open(file_path) as f:
             _header = f[0].header
-<<<<<<< HEAD
             #n_wave = _header['NAXIS1']
             n_models = _header['NAXIS2']
-=======
-            # n_wave = _header['NAXIS1']
-            n_models = _header["NAXIS2"]
->>>>>>> bdf14574
-
             # pyPIPE3D uses the key WAVENORM to store the normalization wavelength
             # not sure what this is actually used for in the end.
             # Here we enable reading it, but we should make sure we understand what it is used for.
@@ -546,22 +507,8 @@
             template_flux = jnp.array(f[0].data, dtype=jnp.float32) / m2l[:, None]
             # reshape and bring into the correct order of metallcity, age, wavelength
             # to conform with the SSPGrid dataclass
-<<<<<<< HEAD
             flux_models = template_flux.reshape(len(metallicities), len(ages), len(wavelength))
-
-            for field_name, field_info in config["fields"].items():
-                if field_name == 'flux':
-                    data = flux_models
-                elif field_name == 'wavelength':
-                    data = wavelength
-                elif field_name == 'age':
-                    data = ages
-                elif field_name == 'metallicity':
-                    data = metallicities
-                else:
-                    raise ValueError(f'Field {field_name} not recognized')
                 
-=======
             flux_models = template_flux.reshape(
                 len(metallicities), len(ages), len(wavelength)
             )
@@ -578,7 +525,7 @@
                 else:
                     raise ValueError(f"Field {field_name} not recognized")
 
->>>>>>> bdf14574
+
                 data = jnp.power(10, data) if field_info["in_log"] else data  # type: ignore
                 data = cls.convert_units(
                     data, field_info["units"], SSP_UNITS[field_name]
@@ -590,12 +537,7 @@
         return grid
 
 
-<<<<<<< HEAD
+
 #TODO: build another class that handles eMILES, sMILES templates that are also used by the GECKOS survey.
 # those will also have alpha enhancement and not only metallicity dependence. might need some changes to the 
-# interpolation function further down the pipeline... 
-=======
-# TODO: build another class that handles eMILES, sMILES templates that are also used by the GECKOS survey.
-# those will also have alpha enhancement and not only metallicity dependence. might need some changes to the
-# interpolation function further down the pipeline...
->>>>>>> bdf14574
+# interpolation function further down the pipeline... 
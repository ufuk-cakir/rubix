import time
from typing import Union

import jax

from rubix.logger import get_logger
from rubix.pipeline import linear_pipeline as pipeline
from rubix.pipeline import transformer as transformer
from rubix.utils import get_config, get_pipeline_config

from .data import get_reshape_data, get_rubix_data
from .ifu import (
    get_calculate_spectra,
    get_doppler_shift_and_resampling,
    get_scale_spectrum_by_mass,
    get_calculate_datacube,
)
from .rotation import get_galaxy_rotation
from .ssp import get_ssp
from .telescope import get_spaxel_assignment, get_telescope
from .psf import get_convolve_psf
from .lsf import get_convolve_lsf
<<<<<<< HEAD
from .noise import get_apply_noise

=======
>>>>>>> a6da9e39

class RubixPipeline:
    """
    RubixPipeline is responsible for setting up and running the data processing pipeline.

    Parameters
    ----------
    user_config : dict or str
        User configuration for the pipeline.

    Attributes
    ----------
    user_config : dict
        Parsed user configuration.
    pipeline_config : dict
        Configuration for the pipeline.
    logger : Logger
        Logger instance for logging messages.
    ssp : object
        Stellar population synthesis model.
    telescope : object
        Telescope configuration.
    data : dict
        Dictionary containing particle data.
    func : callable
        Compiled pipeline function to process data.

    Examples
    --------
    >>> from rubix.core.pipeline import RubixPipeline
    >>> config = "path/to/config.yml"
    >>> pipeline = RubixPipeline(config)
    >>> output = pipeline.run()
    >>> ssp_model = pipeline.ssp
    >>> telescope = pipeline.telescope
    """

    def __init__(self, user_config: Union[dict, str]):
        self.user_config = get_config(user_config)
        self.pipeline_config = get_pipeline_config(self.user_config["pipeline"]["name"])
        self.logger = get_logger(self.user_config["logger"])
        self.ssp = get_ssp(self.user_config)
        self.telescope = get_telescope(self.user_config)
        self.data = self._prepare_data()
        self.func = None

    def _prepare_data(self) -> dict:
        """
        Prepares and loads the data for the pipeline.

        Returns
        -------
        dict
            Dictionary containing particle data with keys:
            'n_particles', 'coords', 'velocities', 'metallicity', 'mass', and 'age'.
        """
        # Get the data
        self.logger.info("Getting rubix data...")
        coords, velocities, metallicity, mass, age, halfmassrad_stars = get_rubix_data(
            self.user_config
        )
        self.logger.info(f"Data loaded with {len(coords)} particles.")
        # Setup the data dictionary
        # TODO: This is a temporary solution, we need to figure out a better way to handle the data
        # This works, because JAX can trace through the data dictionary
        # Other option may be named tuples or data classes to have fixed keys
        data = {
            "n_particles": len(coords),
            "coords": coords,
            "velocities": velocities,
            "metallicity": metallicity,
            "mass": mass,
            "age": age,
            "halfmassrad_stars": halfmassrad_stars,
        }

        self.logger.debug(
            "Data Shape: %s",
            {k: v.shape for k, v in data.items() if hasattr(v, "shape")},
        )

        return data

    def _get_pipeline_functions(self) -> list:
        """
        Sets up the pipeline functions.

        Returns
        -------
        list
            List of functions to be used in the pipeline.
        """
        self.logger.info("Setting up the pipeline...")
        self.logger.debug("Pipeline Configuration: %s", self.pipeline_config)

        # TODO: maybe there is a nicer way to load the functions from the yaml config?
        rotate_galaxy = get_galaxy_rotation(self.user_config)
        spaxel_assignment = get_spaxel_assignment(self.user_config)
        calculate_spectra = get_calculate_spectra(self.user_config)
        reshape_data = get_reshape_data(self.user_config)
        scale_spectrum_by_mass = get_scale_spectrum_by_mass(self.user_config)
        doppler_shift_and_resampling = get_doppler_shift_and_resampling(
            self.user_config
        )
        calculate_datacube = get_calculate_datacube(self.user_config)
        convolve_psf = get_convolve_psf(self.user_config)
        convolve_lsf = get_convolve_lsf(self.user_config)
<<<<<<< HEAD
        apply_noise = get_apply_noise(self.user_config)
=======
>>>>>>> a6da9e39
        functions = [
            rotate_galaxy,
            spaxel_assignment,
            calculate_spectra,
            reshape_data,
            scale_spectrum_by_mass,
            doppler_shift_and_resampling,
            calculate_datacube,
            convolve_psf,
            convolve_lsf,
<<<<<<< HEAD
            apply_noise,
=======
>>>>>>> a6da9e39
        ]

        return functions

    # TODO: currently returns dict, but later should return only the IFU cube
    def run(self) -> dict:
        """
        Runs the data processing pipeline.

        Returns
        -------
        dict
            Output of the pipeline after processing the input data.
        """
        # Create the pipeline
        time_start = time.time()
        functions = self._get_pipeline_functions()
        self._pipeline = pipeline.LinearTransformerPipeline(
            self.pipeline_config, functions
        )

        # Assembling the pipeline
        self.logger.info("Assembling the pipeline...")
        self._pipeline.assemble()

        # Compiling the expressions
        self.logger.info("Compiling the expressions...")
        self.func = self._pipeline.compile_expression()

        # Running the pipeline
        self.logger.info("Running the pipeline on the input data...")
        output = self.func(self.data)

        jax.block_until_ready(output)
        time_end = time.time()

        self.logger.info(
            "Pipeline run completed in %.2f seconds.", time_end - time_start
        )
        return output

    # TODO: implement gradient calculation
    def gradient(self):
        raise NotImplementedError("Gradient calculation is not implemented yet")<|MERGE_RESOLUTION|>--- conflicted
+++ resolved
@@ -20,11 +20,8 @@
 from .telescope import get_spaxel_assignment, get_telescope
 from .psf import get_convolve_psf
 from .lsf import get_convolve_lsf
-<<<<<<< HEAD
+
 from .noise import get_apply_noise
-
-=======
->>>>>>> a6da9e39
 
 class RubixPipeline:
     """
@@ -132,10 +129,8 @@
         calculate_datacube = get_calculate_datacube(self.user_config)
         convolve_psf = get_convolve_psf(self.user_config)
         convolve_lsf = get_convolve_lsf(self.user_config)
-<<<<<<< HEAD
         apply_noise = get_apply_noise(self.user_config)
-=======
->>>>>>> a6da9e39
+
         functions = [
             rotate_galaxy,
             spaxel_assignment,
@@ -146,10 +141,7 @@
             calculate_datacube,
             convolve_psf,
             convolve_lsf,
-<<<<<<< HEAD
             apply_noise,
-=======
->>>>>>> a6da9e39
         ]
 
         return functions

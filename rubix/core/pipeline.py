import time
from typing import Union

import jax
import jax.numpy as jnp
<<<<<<< HEAD
import sys
=======
>>>>>>> b97eab9f

from rubix.logger import get_logger
from rubix.pipeline import linear_pipeline as pipeline
from rubix.pipeline import transformer as transformer
from rubix.utils import get_config, get_pipeline_config

from .data import get_reshape_data, get_rubix_data
from .ifu import (
    get_calculate_spectra,
    get_doppler_shift_and_resampling,
    get_scale_spectrum_by_mass,
    get_calculate_datacube,
)
from .rotation import get_galaxy_rotation
from .ssp import get_ssp
from .telescope import get_spaxel_assignment, get_telescope, get_filter_particles
from .psf import get_convolve_psf
from .lsf import get_convolve_lsf
from .noise import get_apply_noise

<<<<<<< HEAD
from jaxtyping import Array, Float, jaxtyped
from beartype import beartype as typechecker

=======
>>>>>>> b97eab9f

class RubixPipeline:
    """
    RubixPipeline is responsible for setting up and running the data processing pipeline.

    Args:
        user_config (dict or str): Parsed user configuration for the pipeline.
        pipeline_config (dict): Configuration for the pipeline.
        logger(Logger) : Logger instance for logging messages.
        ssp(object) : Stellar population synthesis model.
        telescope(object) : Telescope configuration.
        data (dict): Dictionary containing particle data.
        func (callable): Compiled pipeline function to process data.

    Example
    --------
    >>> from rubix.core.pipeline import RubixPipeline
    >>> config = "path/to/config.yml"
    >>> pipeline = RubixPipeline(config)
    >>> output = pipeline.run()
    >>> ssp_model = pipeline.ssp
    >>> telescope = pipeline.telescope
    """

    def __init__(self, user_config: Union[dict, str]):
        self.user_config = get_config(user_config)
        self.pipeline_config = get_pipeline_config(self.user_config["pipeline"]["name"])
        self.logger = get_logger(self.user_config["logger"])
        self.ssp = get_ssp(self.user_config)
        self.telescope = get_telescope(self.user_config)
        self.data = self._prepare_data()
        self.func = None

    def _prepare_data(self):
        """
        Prepares and loads the data for the pipeline.

        Returns:
            Dictionary containing particle data with keys:
            'n_particles', 'coords', 'velocities', 'metallicity', 'mass', and 'age'.
        """
        # Get the data
        self.logger.info("Getting rubix data...")
        rubixdata = get_rubix_data(self.user_config)
        star_count = (
            len(rubixdata.stars.coords) if rubixdata.stars.coords is not None else 0
<<<<<<< HEAD
        )
        gas_count = len(rubixdata.gas.coords) if rubixdata.gas.coords is not None else 0
        self.logger.info(
            f"Data loaded with {star_count} star particles and {gas_count} gas particles."
        )
        self.logger.info(f"Data loaded with {sys.getsizeof(rubixdata)} properties.")
=======
        )
        gas_count = len(rubixdata.gas.coords) if rubixdata.gas.coords is not None else 0
        self.logger.info(
            f"Data loaded with {star_count} star particles and {gas_count} gas particles."
        )
>>>>>>> b97eab9f
        # Setup the data dictionary
        # TODO: This is a temporary solution, we need to figure out a better way to handle the data
        # This works, because JAX can trace through the data dictionary
        # Other option may be named tuples or data classes to have fixed keys

<<<<<<< HEAD
        self.logger.debug("Data: %s", rubixdata)
=======
        # self.logger.debug("Data: %s", rubixdata)
>>>>>>> b97eab9f
        # self.logger.debug(
        #    "Data Shape: %s",
        #    {k: v.shape for k, v in rubixdata.items() if hasattr(v, "shape")},
        # )
<<<<<<< HEAD
=======

        return rubixdata
>>>>>>> b97eab9f

        return rubixdata

    @jaxtyped(typechecker=typechecker)
    def _get_pipeline_functions(self) -> list:
        """
        Sets up the pipeline functions.

        Returns:
            List of functions to be used in the pipeline.
        """
        self.logger.info("Setting up the pipeline...")
        self.logger.debug("Pipeline Configuration: %s", self.pipeline_config)

        # TODO: maybe there is a nicer way to load the functions from the yaml config?
        rotate_galaxy = get_galaxy_rotation(self.user_config)
        filter_particles = get_filter_particles(self.user_config)
        spaxel_assignment = get_spaxel_assignment(self.user_config)
        calculate_spectra = get_calculate_spectra(self.user_config)
        reshape_data = get_reshape_data(self.user_config)
        scale_spectrum_by_mass = get_scale_spectrum_by_mass(self.user_config)
        doppler_shift_and_resampling = get_doppler_shift_and_resampling(
            self.user_config
        )
        calculate_datacube = get_calculate_datacube(self.user_config)
        convolve_psf = get_convolve_psf(self.user_config)
        convolve_lsf = get_convolve_lsf(self.user_config)
        apply_noise = get_apply_noise(self.user_config)

        functions = [
            rotate_galaxy,
            filter_particles,
            spaxel_assignment,
            calculate_spectra,
            reshape_data,
            scale_spectrum_by_mass,
            doppler_shift_and_resampling,
            calculate_datacube,
            convolve_psf,
            convolve_lsf,
            apply_noise,
        ]

        return functions

    # TODO: currently returns dict, but later should return only the IFU cube
    def run(self):
        """
        Runs the data processing pipeline.

        Returns
        -------
        dict
            Output of the pipeline after processing the input data.
        """
        # Create the pipeline
        time_start = time.time()
        functions = self._get_pipeline_functions()
        self._pipeline = pipeline.LinearTransformerPipeline(
            self.pipeline_config, functions
        )

        # Assembling the pipeline
        self.logger.info("Assembling the pipeline...")
        self._pipeline.assemble()

        # Compiling the expressions
        self.logger.info("Compiling the expressions...")
        self.func = self._pipeline.compile_expression()

        # Running the pipeline
        self.logger.info("Running the pipeline on the input data...")
        output = self.func(self.data)

        jax.block_until_ready(output)
        time_end = time.time()

        self.logger.info(
            "Pipeline run completed in %.2f seconds.", time_end - time_start
        )
        return output

    # TODO: implement gradient calculation
    def gradient(self):
        """
        This function will calculate the gradient of the pipeline, but is yet not implemented.
        """
        raise NotImplementedError("Gradient calculation is not implemented yet")<|MERGE_RESOLUTION|>--- conflicted
+++ resolved
@@ -3,10 +3,6 @@
 
 import jax
 import jax.numpy as jnp
-<<<<<<< HEAD
-import sys
-=======
->>>>>>> b97eab9f
 
 from rubix.logger import get_logger
 from rubix.pipeline import linear_pipeline as pipeline
@@ -27,12 +23,9 @@
 from .lsf import get_convolve_lsf
 from .noise import get_apply_noise
 
-<<<<<<< HEAD
 from jaxtyping import Array, Float, jaxtyped
 from beartype import beartype as typechecker
 
-=======
->>>>>>> b97eab9f
 
 class RubixPipeline:
     """
@@ -79,39 +72,21 @@
         rubixdata = get_rubix_data(self.user_config)
         star_count = (
             len(rubixdata.stars.coords) if rubixdata.stars.coords is not None else 0
-<<<<<<< HEAD
         )
         gas_count = len(rubixdata.gas.coords) if rubixdata.gas.coords is not None else 0
         self.logger.info(
             f"Data loaded with {star_count} star particles and {gas_count} gas particles."
         )
-        self.logger.info(f"Data loaded with {sys.getsizeof(rubixdata)} properties.")
-=======
-        )
-        gas_count = len(rubixdata.gas.coords) if rubixdata.gas.coords is not None else 0
-        self.logger.info(
-            f"Data loaded with {star_count} star particles and {gas_count} gas particles."
-        )
->>>>>>> b97eab9f
         # Setup the data dictionary
         # TODO: This is a temporary solution, we need to figure out a better way to handle the data
         # This works, because JAX can trace through the data dictionary
         # Other option may be named tuples or data classes to have fixed keys
 
-<<<<<<< HEAD
-        self.logger.debug("Data: %s", rubixdata)
-=======
         # self.logger.debug("Data: %s", rubixdata)
->>>>>>> b97eab9f
         # self.logger.debug(
         #    "Data Shape: %s",
         #    {k: v.shape for k, v in rubixdata.items() if hasattr(v, "shape")},
         # )
-<<<<<<< HEAD
-=======
-
-        return rubixdata
->>>>>>> b97eab9f
 
         return rubixdata
 

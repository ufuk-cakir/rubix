from typing import Callable

import jax
import jax.numpy as jnp

from rubix import config as rubix_config
from rubix.logger import get_logger
from rubix.spectra.ifu import (
    cosmological_doppler_shift,
    resample_spectrum,
    velocity_doppler_shift,
    calculate_cube,
)

from .ssp import get_lookup_interpolation_pmap, get_ssp
from .telescope import get_telescope
from .data import RubixData


def get_calculate_spectra(config: dict) -> Callable:
    """Returns a function that calculates the spectra of the stars

    The function get the lookup function that performs the lookup to the SSP model,
    and parallelizes the funciton across all GPUs
    """
    logger = get_logger(config.get("logger", None))
    lookup_interpolation_pmap = get_lookup_interpolation_pmap(config)

<<<<<<< HEAD
    def calculate_spectra(rubixdata: object) -> object:
=======
    def calculate_spectra(rubixdata: RubixData) -> RubixData:
>>>>>>> a29f57c1
        logger.info("Calculating IFU cube...")
        logger.debug(
            f"Input shapes: Metallicity: {len(rubixdata.stars.metallicity)}, Age: {len(rubixdata.stars.age)}"
        )
<<<<<<< HEAD
        # Ensure metallicity and age are arrays and reshape them to be at least 1-dimensional
        age_data = jax.device_get(rubixdata.stars.age)
        metallicity_data = jax.device_get(rubixdata.stars.metallicity)
=======

        # Ensure metallicity and age are arrays and reshape them to be at least 1-dimensional
        # age_data = jax.device_get(rubixdata.stars.age)
        age_data = rubixdata.stars.age
        # metallicity_data = jax.device_get(rubixdata.stars.metallicity)
        metallicity_data = rubixdata.stars.metallicity
>>>>>>> a29f57c1
        # Ensure they are not scalars or empty; convert to 1D arrays if necessary
        age = jnp.atleast_1d(age_data)
        metallicity = jnp.atleast_1d(metallicity_data)

        spectra = lookup_interpolation_pmap(
            # rubixdata.stars.metallicity, rubixdata.stars.age
            metallicity,
            age,
        )  # * inputs["mass"]
        logger.debug(f"Calculation Finished! Spectra shape: {spectra.shape}")
        spectra_jax = jnp.array(spectra)
        rubixdata.stars.spectra = spectra_jax
        # setattr(rubixdata.gas, "spectra", spectra)
        # jax.debug.print("Calculate Spectra: Spectra {}", spectra)
        return rubixdata

    return calculate_spectra


def get_scale_spectrum_by_mass(config: dict) -> Callable:
    """Returns a function that scales the spectra by the mass of the stars"""

    logger = get_logger(config.get("logger", None))

<<<<<<< HEAD
    def scale_spectrum_by_mass(rubixdata: object) -> object:
=======
    def scale_spectrum_by_mass(rubixdata: RubixData) -> RubixData:
>>>>>>> a29f57c1

        logger.info("Scaling Spectra by Mass...")
        mass = jnp.expand_dims(rubixdata.stars.mass, axis=-1)
        # rubixdata.stars.spectra = rubixdata.stars.spectra * mass
        spectra_mass = rubixdata.stars.spectra * mass
        setattr(rubixdata.stars, "spectra", spectra_mass)
        # jax.debug.print("mass mult: Spectra {}", inputs["spectra"])
        return rubixdata

    return scale_spectrum_by_mass


# Vectorize the resample_spectrum function
def get_resample_spectrum_vmap(target_wavelength) -> Callable:
    def resample_spectrum_vmap(initial_spectrum, initial_wavelength):
        return resample_spectrum(
            initial_spectrum=initial_spectrum,
            initial_wavelength=initial_wavelength,
            target_wavelength=target_wavelength,
        )

    return jax.vmap(resample_spectrum_vmap, in_axes=(0, 0))


# Parallelize the vectorized function across devices
def get_resample_spectrum_pmap(target_wavelength) -> Callable:
    vmapped_resample_spectrum = get_resample_spectrum_vmap(target_wavelength)
    return jax.pmap(vmapped_resample_spectrum)


def get_velocities_doppler_shift_vmap(
    ssp_wave: jax.Array, velocity_direction: str
) -> Callable:
    def func(velocity):
        return velocity_doppler_shift(
            wavelength=ssp_wave, velocity=velocity, direction=velocity_direction
        )

    return jax.vmap(func, in_axes=0)


def get_doppler_shift_and_resampling(config: dict) -> Callable:
    logger = get_logger(config.get("logger", None))

    # The velocity component of the stars that is used to doppler shift the wavelength
    velocity_direction = rubix_config["ifu"]["doppler"]["velocity_direction"]

    # The redshift at which the user wants to observe the galaxy
    galaxy_redshift = config["galaxy"]["dist_z"]

    # Get the telescope wavelength bins
    telescope = get_telescope(config)
    telescope_wavelength = telescope.wave_seq

    # Get the SSP grid to doppler shift the wavelengths
    ssp = get_ssp(config)

    # Doppler shift the SSP wavelenght based on the cosmological distance of the observed galaxy
    ssp_wave = cosmological_doppler_shift(z=galaxy_redshift, wavelength=ssp.wavelength)
    logger.debug(f"SSP Wave: {ssp_wave.shape}")

    # Function to Doppler shift the wavelength based on the velocity of the stars particles
    # This binds the velocity direction, such that later we only need the velocity during the pipeline
    doppler_shift = get_velocities_doppler_shift_vmap(ssp_wave, velocity_direction)

<<<<<<< HEAD
    def doppler_shift_and_resampling(rubixdata: object) -> object:
        if rubixdata.stars.spectra is not None:
            # Doppler shift the SSP Wavelengths based on the velocity of the stars
            doppler_shifted_ssp_wave = doppler_shift(rubixdata.stars.velocity)
            logger.info("Doppler shifting and resampling stellar spectra...")
            logger.debug(f"Doppler Shifted SSP Wave: {doppler_shifted_ssp_wave.shape}")
            logger.debug(f"Telescope Wave Seq: {telescope.wave_seq.shape}")
            # Function to resample the spectrum to the telescope wavelength grid
            resample_spectrum_pmap = get_resample_spectrum_pmap(telescope_wavelenght)
            # jax.debug.print("doppler shifted ssp wave {}", doppler_shifted_ssp_wave)
            # jax.debug.print("Spectra before resampling {}", inputs["spectra"])
            spectrum_resampled = resample_spectrum_pmap(
                rubixdata.stars.spectra, doppler_shifted_ssp_wave
            )
            # rubixdata.stars.spectra = spectrum_resampled
            setattr(rubixdata.stars, "spectra", spectrum_resampled)
            # jax.debug.print("doppler shift and resampl: Spectra {}", inputs["spectra"])

        if rubixdata.gas.spectra is not None:
            # Doppler shift the SSP Wavelengths based on the velocity of the gas particles
            doppler_shifted_ssp_wave = doppler_shift(rubixdata.gas.velocity)
            logger.info("Doppler shifting and resampling gas spectra...")
            logger.debug(f"Doppler Shifted SSP Wave: {doppler_shifted_ssp_wave.shape}")
            logger.debug(f"Telescope Wave Seq: {telescope.wave_seq.shape}")
            # Function to resample the spectrum to the telescope wavelength grid
            resample_spectrum_pmap = get_resample_spectrum_pmap(telescope_wavelenght)
            spectrum_resampled = resample_spectrum_pmap(
                rubixdata.gas.spectra, doppler_shifted_ssp_wave
            )
=======
    def process_particle(particle):
        if particle.spectra is not None:
            # Doppler shift based on the velocity of the particle
            doppler_shifted_ssp_wave = doppler_shift(particle.velocity)
            logger.info(f"Doppler shifting and resampling spectra...")
            logger.debug(f"Doppler Shifted SSP Wave: {doppler_shifted_ssp_wave.shape}")
            logger.debug(f"Telescope Wave Seq: {telescope_wavelength.shape}")

            # Function to resample the spectrum to the telescope wavelength grid
            resample_spectrum_pmap = get_resample_spectrum_pmap(telescope_wavelength)
            spectrum_resampled = resample_spectrum_pmap(
                particle.spectra, doppler_shifted_ssp_wave
            )
            return spectrum_resampled
        return particle.spectra

    def doppler_shift_and_resampling(rubixdata: RubixData) -> RubixData:
        for particle_name in ["stars", "gas"]:
            particle = getattr(rubixdata, particle_name)
            particle.spectra = process_particle(particle)
>>>>>>> a29f57c1

        return rubixdata

    return doppler_shift_and_resampling


def get_calculate_datacube(config: dict) -> Callable:
    logger = get_logger(config.get("logger", None))
    telescope = get_telescope(config)
    num_spaxels = telescope.sbin

    # Bind the num_spaxels to the function
    calculate_cube_fn = jax.tree_util.Partial(calculate_cube, num_spaxels=num_spaxels)
    calculate_cube_pmap = jax.pmap(calculate_cube_fn)

<<<<<<< HEAD
    def calculate_datacube(rubixdata: object) -> object:
=======
    def calculate_datacube(rubixdata: RubixData) -> RubixData:
>>>>>>> a29f57c1
        logger.info("Calculating Data Cube...")
        ifu_cubes = calculate_cube_pmap(
            spectra=rubixdata.stars.spectra,
            spaxel_index=rubixdata.stars.pixel_assignment,
        )
        datacube = jnp.sum(ifu_cubes, axis=0)
        logger.debug(f"Datacube Shape: {datacube.shape}")
<<<<<<< HEAD
        # logger.debug(f"This is the datacube: {datacube}")
=======
        logger.debug(f"This is the datacube: {datacube}")
>>>>>>> a29f57c1
        datacube_jax = jnp.array(datacube)
        setattr(rubixdata.stars, "datacube", datacube_jax)
        # rubixdata.stars.datacube = datacube
        return rubixdata

    return calculate_datacube<|MERGE_RESOLUTION|>--- conflicted
+++ resolved
@@ -26,27 +26,16 @@
     logger = get_logger(config.get("logger", None))
     lookup_interpolation_pmap = get_lookup_interpolation_pmap(config)
 
-<<<<<<< HEAD
-    def calculate_spectra(rubixdata: object) -> object:
-=======
     def calculate_spectra(rubixdata: RubixData) -> RubixData:
->>>>>>> a29f57c1
         logger.info("Calculating IFU cube...")
         logger.debug(
             f"Input shapes: Metallicity: {len(rubixdata.stars.metallicity)}, Age: {len(rubixdata.stars.age)}"
         )
-<<<<<<< HEAD
-        # Ensure metallicity and age are arrays and reshape them to be at least 1-dimensional
-        age_data = jax.device_get(rubixdata.stars.age)
-        metallicity_data = jax.device_get(rubixdata.stars.metallicity)
-=======
-
         # Ensure metallicity and age are arrays and reshape them to be at least 1-dimensional
         # age_data = jax.device_get(rubixdata.stars.age)
         age_data = rubixdata.stars.age
         # metallicity_data = jax.device_get(rubixdata.stars.metallicity)
         metallicity_data = rubixdata.stars.metallicity
->>>>>>> a29f57c1
         # Ensure they are not scalars or empty; convert to 1D arrays if necessary
         age = jnp.atleast_1d(age_data)
         metallicity = jnp.atleast_1d(metallicity_data)
@@ -71,11 +60,7 @@
 
     logger = get_logger(config.get("logger", None))
 
-<<<<<<< HEAD
-    def scale_spectrum_by_mass(rubixdata: object) -> object:
-=======
     def scale_spectrum_by_mass(rubixdata: RubixData) -> RubixData:
->>>>>>> a29f57c1
 
         logger.info("Scaling Spectra by Mass...")
         mass = jnp.expand_dims(rubixdata.stars.mass, axis=-1)
@@ -141,37 +126,6 @@
     # This binds the velocity direction, such that later we only need the velocity during the pipeline
     doppler_shift = get_velocities_doppler_shift_vmap(ssp_wave, velocity_direction)
 
-<<<<<<< HEAD
-    def doppler_shift_and_resampling(rubixdata: object) -> object:
-        if rubixdata.stars.spectra is not None:
-            # Doppler shift the SSP Wavelengths based on the velocity of the stars
-            doppler_shifted_ssp_wave = doppler_shift(rubixdata.stars.velocity)
-            logger.info("Doppler shifting and resampling stellar spectra...")
-            logger.debug(f"Doppler Shifted SSP Wave: {doppler_shifted_ssp_wave.shape}")
-            logger.debug(f"Telescope Wave Seq: {telescope.wave_seq.shape}")
-            # Function to resample the spectrum to the telescope wavelength grid
-            resample_spectrum_pmap = get_resample_spectrum_pmap(telescope_wavelenght)
-            # jax.debug.print("doppler shifted ssp wave {}", doppler_shifted_ssp_wave)
-            # jax.debug.print("Spectra before resampling {}", inputs["spectra"])
-            spectrum_resampled = resample_spectrum_pmap(
-                rubixdata.stars.spectra, doppler_shifted_ssp_wave
-            )
-            # rubixdata.stars.spectra = spectrum_resampled
-            setattr(rubixdata.stars, "spectra", spectrum_resampled)
-            # jax.debug.print("doppler shift and resampl: Spectra {}", inputs["spectra"])
-
-        if rubixdata.gas.spectra is not None:
-            # Doppler shift the SSP Wavelengths based on the velocity of the gas particles
-            doppler_shifted_ssp_wave = doppler_shift(rubixdata.gas.velocity)
-            logger.info("Doppler shifting and resampling gas spectra...")
-            logger.debug(f"Doppler Shifted SSP Wave: {doppler_shifted_ssp_wave.shape}")
-            logger.debug(f"Telescope Wave Seq: {telescope.wave_seq.shape}")
-            # Function to resample the spectrum to the telescope wavelength grid
-            resample_spectrum_pmap = get_resample_spectrum_pmap(telescope_wavelenght)
-            spectrum_resampled = resample_spectrum_pmap(
-                rubixdata.gas.spectra, doppler_shifted_ssp_wave
-            )
-=======
     def process_particle(particle):
         if particle.spectra is not None:
             # Doppler shift based on the velocity of the particle
@@ -192,7 +146,6 @@
         for particle_name in ["stars", "gas"]:
             particle = getattr(rubixdata, particle_name)
             particle.spectra = process_particle(particle)
->>>>>>> a29f57c1
 
         return rubixdata
 
@@ -208,11 +161,7 @@
     calculate_cube_fn = jax.tree_util.Partial(calculate_cube, num_spaxels=num_spaxels)
     calculate_cube_pmap = jax.pmap(calculate_cube_fn)
 
-<<<<<<< HEAD
-    def calculate_datacube(rubixdata: object) -> object:
-=======
     def calculate_datacube(rubixdata: RubixData) -> RubixData:
->>>>>>> a29f57c1
         logger.info("Calculating Data Cube...")
         ifu_cubes = calculate_cube_pmap(
             spectra=rubixdata.stars.spectra,
@@ -220,11 +169,7 @@
         )
         datacube = jnp.sum(ifu_cubes, axis=0)
         logger.debug(f"Datacube Shape: {datacube.shape}")
-<<<<<<< HEAD
         # logger.debug(f"This is the datacube: {datacube}")
-=======
-        logger.debug(f"This is the datacube: {datacube}")
->>>>>>> a29f57c1
         datacube_jax = jnp.array(datacube)
         setattr(rubixdata.stars, "datacube", datacube_jax)
         # rubixdata.stars.datacube = datacube

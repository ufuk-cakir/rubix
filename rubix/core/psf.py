--- conflicted
+++ resolved
@@ -1,13 +1,9 @@
 from rubix.telescope.psf.psf import get_psf_kernel, apply_psf
 from rubix.logger import get_logger
 
-<<<<<<< HEAD
-from typing import Callable
 from rubix.logger import get_logger
-=======
 from typing import Callable, Dict
 import jax.numpy as jnp
->>>>>>> 4684c8e9
 from .data import RubixData
 from jaxtyping import jaxtyped
 from beartype import beartype as typechecker

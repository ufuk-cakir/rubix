--- conflicted
+++ resolved
@@ -162,8 +162,7 @@
           units: 'Lsun/Angstrom' # Luminosity of the template
           in_log: false # If the field is stored in log scale
 
-<<<<<<< HEAD
-=======
+
     FSPS:
     # The FSPS template makes use of pyFSPS
     # Since switching between different supported stellar isochrone and spectral libraries in python-FSPS
@@ -199,7 +198,6 @@
           units: 'Lsun/Angstrom' # Luminosity of the template as per pyFSPS documentation
           in_log: false # If the field is stored in log scale
 
->>>>>>> bdf14574
 ifu:
   # Configuration Related to IFU calculation
   doppler:

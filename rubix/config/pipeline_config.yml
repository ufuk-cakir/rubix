calc_ifu:
  Transformers:
    rotate_galaxy:
      name: rotate_galaxy
      depends_on: null
      args: []
      kwargs:
        type: "face-on"
    # This does not work inside the pipeline since we need dynamic JAX arrays here, and its not suppoerted for jit
    # filter_particles:
    #   name: filter_particles
    #   depends_on: rotate_galaxy
    #   args: []
    #   kwargs: {}
    spaxel_assignment:
      name: spaxel_assignment
      depends_on: rotate_galaxy
      args: []
      kwargs: {}

    reshape_data:
      name: reshape_data
      depends_on: spaxel_assignment
      args: []
      kwargs: {}

    calculate_spectra:
      name: calculate_spectra
      depends_on: reshape_data
      args: []
      kwargs: {}

    scale_spectrum_by_mass:
      name: scale_spectrum_by_mass
      depends_on: calculate_spectra
      args: []
      kwargs: {}
    doppler_shift_and_resampling:
      name: doppler_shift_and_resampling
      depends_on: scale_spectrum_by_mass
      args: []
      kwargs: {}

    calculate_datacube:
      name: calculate_datacube
      depends_on: doppler_shift_and_resampling
      args: []
      kwargs: {}
    convolve_psf:
<<<<<<< HEAD
      name: convolve_psf
      depends_on: calculate_datacube
      args: []
      kwargs: {}
=======
          name: convolve_psf
          depends_on: calculate_datacube
          args: []
          kwargs: {}
>>>>>>> a6da9e39
    convolve_lsf:
      name: convolve_lsf
      depends_on: convolve_psf
      args: []
<<<<<<< HEAD
      kwargs: {}

    apply_noise:
      name: apply_noise
      depends_on: convolve_lsf
      args: []
=======
>>>>>>> a6da9e39
      kwargs: {}<|MERGE_RESOLUTION|>--- conflicted
+++ resolved
@@ -40,35 +40,23 @@
       depends_on: scale_spectrum_by_mass
       args: []
       kwargs: {}
-
     calculate_datacube:
       name: calculate_datacube
       depends_on: doppler_shift_and_resampling
       args: []
       kwargs: {}
     convolve_psf:
-<<<<<<< HEAD
       name: convolve_psf
       depends_on: calculate_datacube
       args: []
       kwargs: {}
-=======
-          name: convolve_psf
-          depends_on: calculate_datacube
-          args: []
-          kwargs: {}
->>>>>>> a6da9e39
     convolve_lsf:
       name: convolve_lsf
       depends_on: convolve_psf
       args: []
-<<<<<<< HEAD
       kwargs: {}
-
     apply_noise:
       name: apply_noise
       depends_on: convolve_lsf
       args: []
-=======
->>>>>>> a6da9e39
       kwargs: {}
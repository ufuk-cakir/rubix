--- conflicted
+++ resolved
@@ -31,16 +31,9 @@
     wave_range: List[float]  # upper and lower limits
     wave_res: float
     lsf_fwhm: float
-<<<<<<< HEAD
-    signal_to_noise: Optional[float]
-    wave_centre: float
-    sbin: np.int64
-    aperture_region: Float[Array, "..."]
-=======
     signal_to_noise: float
     sbin: int
     aperture_region: Float[Array, " sbin*sbin"]
->>>>>>> 7e3e9134
     pixel_type: str
     wave_seq: Float[Array, "..."]
     wave_edges: Float[Array, "..."]